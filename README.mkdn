--- conflicted
+++ resolved
@@ -46,12 +46,9 @@
 
 - [libusb](https://libusb.info/), typically found from your system's package
   manager as `libusb-1.0.0` or similar.
-<<<<<<< HEAD
-=======
 
 - [libfdti1](https://www.intra2net.com/en/developer/libftdi/), found
   as `libftdi1-dev` or similar.
->>>>>>> 5f53e974
 
 - `arm-none-eabi-objcopy` and `arm-none-eabi-gdb`, typically from your system's
   package manager using package names like `arm-none-eabi-binutils` and
