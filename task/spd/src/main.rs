--- conflicted
+++ resolved
@@ -83,15 +83,11 @@
 
 include!(concat!(env!("OUT_DIR"), "/i2c_config.rs"));
 
-<<<<<<< HEAD
 fn read_spd_data(
     banks: &[Bank],
     present: &mut [bool],
     spd_data: &mut [u8],
 ) -> usize {
-=======
-#[export_name = "main"]
-fn main() -> ! {
     let controller = &i2c_config::controllers()[0];
     let pins = i2c_config::pins();
     use i2c_config::ports::*;
@@ -129,7 +125,6 @@
         }
     }
 
->>>>>>> 32d8be19
     let i2c_task = I2C.get_task_id();
     let mut npresent = 0;
 
@@ -268,10 +263,6 @@
             const BANKS: [Bank; 2] = [
                 (Controller::I2C3, i2c3_h(), None),
                 (Controller::I2C4, i2c4_f(), None),
-            ];
-        } else if #[cfg(feature = "standalone")] {
-            const BANKS: [Bank; 1] = [
-                (Controller::Mock, i2c_mock(), None),
             ];
         } else {
             compile_error!("I2C target unsupported for this board");
