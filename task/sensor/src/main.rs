// This Source Code Form is subject to the terms of the Mozilla Public
// License, v. 2.0. If a copy of the MPL was not distributed with this
// file, You can obtain one at https://mozilla.org/MPL/2.0/.

//! Sensor management

#![no_std]
#![no_main]

use idol_runtime::{NotificationHandler, RequestError};
use task_sensor_api::{NoData, Reading, SensorError, SensorId};
use userlib::*;

use task_sensor_api::config::NUM_SENSORS;

struct ServerImpl {
<<<<<<< HEAD
    data: [Reading; NUM_SENSORS],
    nerrors: [u32; NUM_SENSORS],
=======
    data: &'static mut [Reading; NUM_SENSORS],
>>>>>>> 9d8369db
    deadline: u64,
}

const TIMER_MASK: u32 = 1 << 0;
const TIMER_INTERVAL: u64 = 1000;

impl idl::InOrderSensorImpl for ServerImpl {
    fn get(
        &mut self,
        _: &RecvMessage,
        id: SensorId,
    ) -> Result<f32, RequestError<SensorError>> {
        let index = id.0;

        if index < NUM_SENSORS {
            match self.data[index] {
                Reading::Absent => Err(SensorError::NoReading.into()),
                Reading::NoData(nodata) => {
                    let err: SensorError = nodata.into();
                    Err(err.into())
                }
                Reading::Value(reading) => Ok(reading),
            }
        } else {
            Err(SensorError::InvalidSensor.into())
        }
    }

    fn post(
        &mut self,
        _: &RecvMessage,
        id: SensorId,
        value: f32,
    ) -> Result<(), RequestError<SensorError>> {
        let index = id.0;

        if index < NUM_SENSORS {
            self.data[index] = Reading::Value(value);
            Ok(())
        } else {
            Err(SensorError::InvalidSensor.into())
        }
    }

    fn nodata(
        &mut self,
        _: &RecvMessage,
        id: SensorId,
        nodata: NoData,
    ) -> Result<(), RequestError<SensorError>> {
        let index = id.0;

        if index < NUM_SENSORS {
            self.data[index] = Reading::NoData(nodata);

            //
            // We pack per-`NoData` counters into a u32.
            //
            let (nbits, shift) = nodata.counter_encoding::<u32>();
            let mask = (1 << nbits) - 1;
            let bitmask = mask << shift;
            let incr = 1 << shift;

            //
            // Perform a saturating increment by checking our current value
            // against our bitmask: if we have unset bits, we can safely add.
            //
            if self.nerrors[index] & bitmask != bitmask {
                self.nerrors[index] += incr;
            }

            Ok(())
        } else {
            Err(SensorError::InvalidSensor.into())
        }
    }

    fn get_nerrors(
        &mut self,
        _: &RecvMessage,
        id: SensorId,
    ) -> Result<u32, RequestError<SensorError>> {
        let index = id.0;

        if index < NUM_SENSORS {
            Ok(self.nerrors[index])
        } else {
            Err(SensorError::InvalidSensor.into())
        }
    }
}

impl NotificationHandler for ServerImpl {
    fn current_notification_mask(&self) -> u32 {
        TIMER_MASK
    }

    fn handle_notification(&mut self, _bits: u32) {
        self.deadline += TIMER_INTERVAL;
        sys_set_timer(Some(self.deadline), TIMER_MASK);
    }
}

#[export_name = "main"]
fn main() -> ! {
    let deadline = sys_get_timer().now;

    //
    // This will put our timer in the past, and should immediately kick us.
    //
    sys_set_timer(Some(deadline), TIMER_MASK);

<<<<<<< HEAD
    let mut server = ServerImpl {
        data: [Reading::Absent; NUM_SENSORS],
        nerrors: [0; NUM_SENSORS],
        deadline,
=======
    let data = mutable_statics::mutable_statics! {
        static mut SENSOR_DATA: [Reading; NUM_SENSORS] = [|| Reading::Absent; _];
>>>>>>> 9d8369db
    };

    let mut server = ServerImpl { data, deadline };

    let mut buffer = [0; idl::INCOMING_SIZE];

    loop {
        idol_runtime::dispatch_n(&mut buffer, &mut server);
    }
}

mod idl {
    use super::{NoData, SensorError, SensorId};

    include!(concat!(env!("OUT_DIR"), "/server_stub.rs"));
}<|MERGE_RESOLUTION|>--- conflicted
+++ resolved
@@ -14,12 +14,8 @@
 use task_sensor_api::config::NUM_SENSORS;
 
 struct ServerImpl {
-<<<<<<< HEAD
-    data: [Reading; NUM_SENSORS],
-    nerrors: [u32; NUM_SENSORS],
-=======
     data: &'static mut [Reading; NUM_SENSORS],
->>>>>>> 9d8369db
+    nerrors: &'static mut [u32; NUM_SENSORS],
     deadline: u64,
 }
 
@@ -132,18 +128,15 @@
     //
     sys_set_timer(Some(deadline), TIMER_MASK);
 
-<<<<<<< HEAD
-    let mut server = ServerImpl {
-        data: [Reading::Absent; NUM_SENSORS],
-        nerrors: [0; NUM_SENSORS],
-        deadline,
-=======
     let data = mutable_statics::mutable_statics! {
         static mut SENSOR_DATA: [Reading; NUM_SENSORS] = [|| Reading::Absent; _];
->>>>>>> 9d8369db
     };
 
-    let mut server = ServerImpl { data, deadline };
+    let nerrors = mutable_statics::mutable_statics! {
+        static mut u32: [u32; NUM_SENSORS] = [|| 0; _];
+    };
+
+    let mut server = ServerImpl { data, nerrors, deadline };
 
     let mut buffer = [0; idl::INCOMING_SIZE];
 
