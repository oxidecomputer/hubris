// This Source Code Form is subject to the terms of the Mozilla Public
// License, v. 2.0. If a copy of the MPL was not distributed with this
// file, You can obtain one at https://mozilla.org/MPL/2.0/.

//! Thermal loop
//!
//! This is a primordial thermal loop, which will ultimately reading temperature
//! sensors and control fan duty cycles to actively manage thermals.  Right now,
//! though it is merely reading every fan and temp sensor that it can find...
//!

#![no_std]
#![no_main]

#[cfg_attr(target_board = "gimlet-b", path = "bsp/gimlet_bc.rs")]
#[cfg_attr(target_board = "gimlet-c", path = "bsp/gimlet_bc.rs")]
#[cfg_attr(
    any(target_board = "sidecar-a", target_board = "sidecar-b"),
    path = "bsp/sidecar_ab.rs"
)]
mod bsp;
mod control;

use crate::{
    bsp::{Bsp, PowerBitmask, SeqError},
    control::{SensorReadError, ThermalControl},
};
use core::convert::TryFrom;
use drv_i2c_api::ResponseCode;
use drv_i2c_devices::max31790::I2cWatchdog;
use idol_runtime::{NotificationHandler, RequestError};
use ringbuf::*;
use task_sensor_api::{Sensor as SensorApi, SensorError, SensorId};
use task_thermal_api::{
    ThermalAutoState, ThermalError, ThermalMode, ThermalProperties,
};
use userlib::units::{Celsius, PWMDuty};
use userlib::*;

// We define our own Fan type, as we may have more fans than any single
// controller supports.
#[derive(Copy, Clone, Debug, Eq, PartialEq)]
pub struct Fan(u8);

impl From<usize> for Fan {
    fn from(index: usize) -> Self {
        Fan(index as u8)
    }
}

task_slot!(I2C, i2c_driver);
task_slot!(SENSOR, sensor);

#[derive(Copy, Clone, Debug, Eq, PartialEq)]
enum Trace {
    None,
    Start,
    ThermalMode(ThermalMode),
    AutoState(ThermalAutoState),
    FanReadFailed(SensorId, ResponseCode),
    MiscReadFailed(SensorId, SensorReadError),
    SensorReadFailed(SensorId, SensorReadError),
    PostFailed(SensorId, SensorError),
    ControlPwm(u8),
    PowerModeChanged(PowerBitmask),
    PowerDownFailed(SeqError),
    ControlError(ThermalError),
}
ringbuf!(Trace, 32, Trace::None);

////////////////////////////////////////////////////////////////////////////////

struct ServerImpl<'a> {
    mode: ThermalMode,
    control: ThermalControl<'a>,
    deadline: u64,
    runtime: u64,
}

const TIMER_MASK: u32 = 1 << 0;
const TIMER_INTERVAL: u64 = 1000;

impl<'a> ServerImpl<'a> {
    /// Configures the control loop to run in manual mode, loading the given
    /// PWM value immediately to all fans.
    ///
    /// Returns an error if the PWM code is invalid (> 100) or communication
    /// with any fan fails.
    fn set_mode_manual(
        &mut self,
        initial_pwm: PWMDuty,
    ) -> Result<(), ThermalError> {
        self.set_mode(ThermalMode::Manual);
        self.control.set_pwm(initial_pwm)
    }

    /// Configures the control loop to run in automatic mode.
    ///
    /// The fans will not change speed until the next controller update tick.
    ///
    /// Returns an error if the given PWM value is invalid.
    fn set_mode_auto(&mut self) -> Result<(), ThermalError> {
        if self.mode != ThermalMode::Auto {
            self.set_mode(ThermalMode::Auto);
            self.control.reset();
            Ok(())
        } else {
            Err(ThermalError::AlreadyInAutoMode)
        }
    }

    fn set_mode(&mut self, m: ThermalMode) {
        self.mode = m;
        ringbuf_entry!(Trace::ThermalMode(m));
    }

    fn set_watchdog(&self, wd: I2cWatchdog) -> Result<(), ThermalError> {
        self.control
            .set_watchdog(wd)
            .map_err(|_| ThermalError::DeviceError)
    }
}

impl<'a> idl::InOrderThermalImpl for ServerImpl<'a> {
    fn get_mode(
        &mut self,
        _: &RecvMessage,
    ) -> Result<ThermalMode, RequestError<ThermalError>> {
        Ok(self.mode)
    }

    fn get_auto_state(
        &mut self,
        _: &RecvMessage,
    ) -> Result<ThermalAutoState, RequestError<ThermalError>> {
        if self.mode != ThermalMode::Auto {
            return Err(ThermalError::NotInAutoMode.into());
        }
        Ok(self.control.get_state())
    }

    fn set_fan_pwm(
        &mut self,
        _: &RecvMessage,
        index: u8,
        pwm: u8,
    ) -> Result<(), RequestError<ThermalError>> {
        if self.mode != ThermalMode::Manual {
            return Err(ThermalError::NotInManualMode.into());
        }
        let pwm =
            PWMDuty::try_from(pwm).map_err(|_| ThermalError::InvalidPWM)?;

        if let Some(fan) = self.control.fan(index) {
            self.control
                .set_fan_pwm(fan, pwm)
                .map_err(|_| ThermalError::DeviceError.into())
        } else {
            Err(ThermalError::InvalidFan.into())
        }
    }

    fn set_mode_manual(
        &mut self,
        _: &RecvMessage,
        initial_pwm: u8,
    ) -> Result<(), RequestError<ThermalError>> {
        // Delegate to inner function after doing type conversions
        let initial_pwm = PWMDuty::try_from(initial_pwm)
            .map_err(|_| ThermalError::InvalidPWM)?;
        ServerImpl::set_mode_manual(self, initial_pwm).map_err(Into::into)
    }

    fn set_mode_auto(
        &mut self,
        _: &RecvMessage,
    ) -> Result<(), RequestError<ThermalError>> {
        ServerImpl::set_mode_auto(self).map_err(Into::into)
    }

    fn disable_watchdog(
        &mut self,
        _: &RecvMessage,
    ) -> Result<(), RequestError<ThermalError>> {
        ServerImpl::set_watchdog(self, I2cWatchdog::Disabled)
            .map_err(Into::into)
    }

    fn enable_watchdog(
        &mut self,
        _: &RecvMessage,
        timeout_s: u8,
    ) -> Result<(), RequestError<ThermalError>> {
        let wd = match timeout_s {
            5 => I2cWatchdog::FiveSeconds,
            10 => I2cWatchdog::TenSeconds,
            30 => I2cWatchdog::ThirtySeconds,
            _ => return Err(ThermalError::InvalidWatchdogTime.into()),
        };
        ServerImpl::set_watchdog(self, wd).map_err(Into::into)
    }

    fn set_pid(
        &mut self,
        _: &RecvMessage,
        z: f32,
        p: f32,
        i: f32,
        d: f32,
    ) -> Result<(), RequestError<ThermalError>> {
        if self.mode != ThermalMode::Auto {
            return Err(ThermalError::NotInAutoMode.into());
        }
        self.control.set_pid(z, p, i, d)?;
        Ok(())
    }

    fn set_margin(
        &mut self,
        _: &RecvMessage,
        margin: f32,
    ) -> Result<(), RequestError<ThermalError>> {
        if self.mode != ThermalMode::Auto {
            return Err(ThermalError::NotInAutoMode.into());
        }
        self.control.set_margin(margin)?;
        Ok(())
    }

    fn get_margin(
        &mut self,
        _: &RecvMessage,
    ) -> Result<f32, RequestError<ThermalError>> {
        if self.mode != ThermalMode::Auto {
            return Err(ThermalError::NotInAutoMode.into());
        }
        Ok(self.control.get_margin())
    }

<<<<<<< HEAD
    fn get_runtime(
        &mut self,
        _: &RecvMessage,
    ) -> Result<u64, RequestError<ThermalError>> {
        Ok(self.runtime)
=======
    fn update_dynamic_input(
        &mut self,
        _: &RecvMessage,
        index: usize,
        time: u64,
        model: ThermalProperties,
        temperature: Celsius,
    ) -> Result<(), RequestError<ThermalError>> {
        if self.mode != ThermalMode::Auto {
            return Err(ThermalError::NotInAutoMode.into());
        }
        self.control
            .update_dynamic_input(index, time, model, temperature)
            .map_err(RequestError::from)
    }

    fn remove_dynamic_input(
        &mut self,
        _: &RecvMessage,
        index: usize,
    ) -> Result<(), RequestError<ThermalError>> {
        if self.mode != ThermalMode::Auto {
            return Err(ThermalError::NotInAutoMode.into());
        }
        self.control
            .remove_dynamic_input(index)
            .map_err(RequestError::from)
>>>>>>> 7ba2c4ba
    }
}

impl<'a> NotificationHandler for ServerImpl<'a> {
    fn current_notification_mask(&self) -> u32 {
        TIMER_MASK
    }

    fn handle_notification(&mut self, _bits: u32) {
        let now = sys_get_timer().now;
        if now >= self.deadline {
            match self.mode {
                ThermalMode::Auto => {
                    // The thermal loop handles most failures, but will return
                    // an error if it fails to set fan PWMs.  There's not much
                    // we can do about it, so just log it.
                    //
                    // (if things actually overheat, `run_control` will cut
                    //  power to the system)
                    if let Err(e) = self.control.run_control(now) {
                        ringbuf_entry!(Trace::ControlError(e));
                    }
                }
                ThermalMode::Manual => {
                    // Read sensors and post them to the `sensors` task
                    self.control.read_sensors(now);
                }
                ThermalMode::Off => {
                    panic!("Mode must not be 'Off' when server is running")
                }
            }
            self.deadline = now + TIMER_INTERVAL;
        }
        self.runtime = sys_get_timer().now - now;
        sys_set_timer(Some(self.deadline), TIMER_MASK);
    }
}

////////////////////////////////////////////////////////////////////////////////

#[export_name = "main"]
fn main() -> ! {
    let i2c_task = I2C.get_task_id();
    let sensor_api = SensorApi::from(SENSOR.get_task_id());

    ringbuf_entry!(Trace::Start);

    let bsp = Bsp::new(i2c_task);
    let control = ThermalControl::new(&bsp, i2c_task, sensor_api);

    // This will put our timer in the past, and should immediately kick us.
    let deadline = sys_get_timer().now;
    sys_set_timer(Some(deadline), TIMER_MASK);

    let mut server = ServerImpl {
        mode: ThermalMode::Off,
        control,
        deadline,
        runtime: 0,
    };
    if bsp::USE_CONTROLLER {
        server.set_mode_auto().unwrap();
    } else {
        server.set_mode_manual(PWMDuty(0)).unwrap();
    }

    let mut buffer = [0; idl::INCOMING_SIZE];
    loop {
        idol_runtime::dispatch_n(&mut buffer, &mut server);
    }
}

////////////////////////////////////////////////////////////////////////////////

mod idl {
    use super::{
        Celsius, ThermalAutoState, ThermalError, ThermalMode, ThermalProperties,
    };
    include!(concat!(env!("OUT_DIR"), "/server_stub.rs"));
}

include!(concat!(env!("OUT_DIR"), "/i2c_config.rs"));<|MERGE_RESOLUTION|>--- conflicted
+++ resolved
@@ -237,13 +237,6 @@
         Ok(self.control.get_margin())
     }
 
-<<<<<<< HEAD
-    fn get_runtime(
-        &mut self,
-        _: &RecvMessage,
-    ) -> Result<u64, RequestError<ThermalError>> {
-        Ok(self.runtime)
-=======
     fn update_dynamic_input(
         &mut self,
         _: &RecvMessage,
@@ -271,7 +264,13 @@
         self.control
             .remove_dynamic_input(index)
             .map_err(RequestError::from)
->>>>>>> 7ba2c4ba
+    }
+
+    fn get_runtime(
+        &mut self,
+        _: &RecvMessage,
+    ) -> Result<u64, RequestError<ThermalError>> {
+        Ok(self.runtime)
     }
 }
 
