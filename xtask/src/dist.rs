use std::collections::hash_map::DefaultHasher;
use std::collections::{BTreeMap, HashMap};
use std::fs::{self, File};
use std::hash::Hasher;
use std::io::Write;
use std::ops::Range;
use std::path::{Path, PathBuf};
use std::process::Command;

<<<<<<< HEAD
use anyhow::{bail, Context, Result};
=======
use anyhow::{anyhow, bail, Context, Result};
>>>>>>> 4b10ff96

use indexmap::IndexMap;
use path_slash::PathBufExt;

use crate::{
    Config, LoadSegment, Output, Peripheral, Signing, Supervisor, Task,
};

use lpc55_support::{crc_image, sign_ecc, signed_image};

pub fn package(verbose: bool, cfg: &Path) -> Result<()> {
    let cfg_contents = std::fs::read(&cfg)?;
    let toml: Config = toml::from_slice(&cfg_contents)?;

    let mut hasher = DefaultHasher::new();
    hasher.write(&cfg_contents);
    let buildhash = hasher.finish();
    drop(cfg_contents);

    let mut out = PathBuf::from("target");
    let buildstamp_file = out.join("buildstamp");

    out.push(&toml.name);
    out.push("dist");

    std::fs::create_dir_all(&out)?;

    let rebuild = match std::fs::read(&buildstamp_file) {
        Ok(contents) => {
            if let Ok(contents) = std::str::from_utf8(&contents) {
                if let Ok(cmp) = u64::from_str_radix(contents, 16) {
                    buildhash != cmp
                } else {
                    println!("buildstamp file contents unknown; re-building.");
                    true
                }
            } else {
                println!("buildstamp file contents corrupt; re-building.");
                true
            }
        }
        Err(_) => {
            println!("no buildstamp file found; re-building.");
            true
        }
    };

    let mut src_dir = cfg.to_path_buf();
    src_dir.pop();

    let mut memories = IndexMap::new();
    for (name, out) in &toml.outputs {
        if let Some(end) = out.address.checked_add(out.size) {
            memories.insert(name.clone(), out.address..end);
        } else {
            eprintln!(
                "output {}: address {:08x} size {:x} would overflow",
                name, out.address, out.size
            );
            std::process::exit(1);
        }
    }
    for (name, range) in &memories {
        println!("{} = {:x?}", name, range);
    }

    // Allocate space for the kernel.
    let kern_memory = allocate(&mut memories, &toml.kernel.requires)?;
    println!("kernel: {:x?}", kern_memory);

    // Allocate space for tasks.
    let mut task_memory = IndexMap::new();
    for (name, task) in &toml.tasks {
        let mem = allocate(&mut memories, &task.requires)?;
        task_memory.insert(name.clone(), mem);
    }

    let mut infofile = File::create(out.join("allocations.txt"))?;
    writeln!(infofile, "kernel: {:#x?}", kern_memory)?;
    writeln!(infofile, "tasks: {:#x?}", task_memory)?;
    drop(infofile);

    // Build each task.
    let task_names = toml.tasks.keys().cloned().collect::<Vec<_>>();
    let task_names = task_names.join(",");
    let mut all_output_sections = BTreeMap::default();
    let mut entry_points = HashMap::<_, _>::default();

    // if we need to rebuild, we should clean everything before we start building
    if rebuild {
        println!("app.toml has changed; rebuilding all tasks");

        cargo_clean(&toml.kernel.name, &toml.target)?;

        for name in toml.tasks.keys() {
            // this feels redundant, don't we already have the name? consider
            // our supervisor:
            //
            // [tasks.jefe]
            // path = "../task-jefe"
            // name = "task-jefe"
            //
            // the "name" in the key is jefe, but the package name is in
            // tasks.jefe.name, and that's what we need to give to cargo
            let task_toml = &toml.tasks[name];

            cargo_clean(&task_toml.name, &toml.target)?;
        }
    }

    // now that we're clean, update our buildstamp file; any failure to build
    // from here on need not trigger a clean
    std::fs::write(&buildstamp_file, format!("{:x}", buildhash))?;

    for name in toml.tasks.keys() {
        let task_toml = &toml.tasks[name];

        generate_task_linker_script(
            "memory.x",
            &task_memory[name],
            Some(&task_toml.sections),
            task_toml.stacksize.or(toml.stacksize).ok_or_else(|| {
                anyhow!(
                    "{}: no stack size specified and there is no default",
                    name
                )
            })?,
        )
        .context(format!("failed to generate linker script for {}", name))?;

        fs::copy("task-link.x", "target/link.x")?;

        build(
            &toml.target,
            &toml.board,
            &src_dir.join(&task_toml.path),
            &task_toml.name,
            &task_toml.features,
            out.join(name),
            verbose,
            &task_names,
            &toml.secure,
        )
        .context(format!("failed to build {}", name))?;

        let (ep, flash) = load_elf(&out.join(name), &mut all_output_sections)?;

        if flash > task_toml.requires["flash"] as usize {
            bail!(
                "{} has insufficient flash: specified {} bytes, needs {}",
                task_toml.name,
                task_toml.requires["flash"],
                flash
            );
        }

        entry_points.insert(name.clone(), ep);
    }

    // Format the descriptors for the kernel build.
    let mut descriptor_text = vec![];
    for word in make_descriptors(
        &toml.target,
        &toml.tasks,
        &toml.peripherals,
        toml.supervisor.as_ref(),
        &task_memory,
        toml.stacksize,
        &toml.outputs,
        &entry_points,
    )? {
        descriptor_text.push(format!("LONG(0x{:08x});", word));
    }
    let descriptor_text = descriptor_text.join("\n");

    generate_kernel_linker_script("memory.x", &kern_memory, &descriptor_text);

    // this one was for the tasks, but we don't want to use it for the kernel
    fs::remove_file("target/link.x")?;

    // Build the kernel.
    build(
        &toml.target,
        &toml.board,
        &src_dir.join(&toml.kernel.path),
        &toml.kernel.name,
        &toml.kernel.features,
        out.join("kernel"),
        verbose,
        "",
        &toml.secure,
    )?;
    let (kentry, _) = load_elf(&out.join("kernel"), &mut all_output_sections)?;

    // Write a map file, because that seems nice.
    let mut mapfile = File::create(&out.join("map.txt"))?;
    writeln!(mapfile, "ADDRESS  END          SIZE FILE")?;
    for (base, sec) in &all_output_sections {
        let size = sec.data.len() as u32;
        let end = base + size;
        writeln!(
            mapfile,
            "{:08x} {:08x} {:>8x} {}",
            base,
            end,
            size,
            sec.source_file.display()
        )?;
    }
    drop(mapfile);

    // Generate combined SREC, which is our source of truth for combined images.
    write_srec(&all_output_sections, kentry, &out.join("combined.srec"))?;

    // Convert SREC to other formats for convenience.
    objcopy_translate_format(
        "srec",
        &out.join("combined.srec"),
        "elf32-littlearm",
        &out.join("combined.elf"),
    )?;
    objcopy_translate_format(
        "srec",
        &out.join("combined.srec"),
        "ihex",
        &out.join("combined.ihex"),
    )?;
    objcopy_translate_format(
        "srec",
        &out.join("combined.srec"),
        "binary",
        &out.join("combined.bin"),
    )?;

    if let Some(signing) = toml.signing.get("combined") {
        do_sign_file(signing, &out, &src_dir, "combined")?;
    }

    let mut gdb_script = File::create(out.join("script.gdb"))?;
    writeln!(
        gdb_script,
        "add-symbol-file {}",
        out.join("kernel").to_slash().unwrap()
    )?;
    for name in toml.tasks.keys() {
        writeln!(
            gdb_script,
            "add-symbol-file {}",
            out.join(name).to_slash().unwrap()
        )?;
    }
    drop(gdb_script);

    // Bundle everything up into an archive.
    let mut archive =
        Archive::new(out.join(format!("build-{}.zip", toml.name)))?;

    archive.text(
        "README.TXT",
        "\
        This is a build archive containing firmware build artifacts.\n\n\
        - app.toml is the config file used to build the firmware.\n\
        - git-rev is the commit it was built from, with optional dirty flag.\n\
        - info/ contains human-readable data like logs.\n\
        - elf/ contains ELF images for all firmware components.\n\
        - elf/tasks/ contains each task by name.\n\
        - elf/kernel is the kernel.\n\
        - img/ contains the final firmware images.\n",
    )?;

    let (git_rev, git_dirty) = get_git_status()?;
    archive.text(
        "git-rev",
        format!("{}{}", git_rev, if git_dirty { "-dirty" } else { "" }),
    )?;
    archive.copy(cfg, "app.toml")?;

    let elf_dir = PathBuf::from("elf");
    let tasks_dir = elf_dir.join("task");
    for name in toml.tasks.keys() {
        archive.copy(out.join(name), tasks_dir.join(name))?;
    }
    archive.copy(out.join("kernel"), elf_dir.join("kernel"))?;

    let info_dir = PathBuf::from("info");
    archive.copy(
        out.join("allocations.txt"),
        info_dir.join("allocations.txt"),
    )?;
    archive.copy(out.join("map.txt"), info_dir.join("map.txt"))?;

    let img_dir = PathBuf::from("img");
    archive.copy(out.join("combined.srec"), img_dir.join("combined.srec"))?;
    archive.copy(out.join("combined.elf"), img_dir.join("combined.elf"))?;
    archive.copy(out.join("combined.ihex"), img_dir.join("combined.ihex"))?;
    archive.copy(out.join("combined.bin"), img_dir.join("combined.bin"))?;
    for s in toml.signing.keys() {
        let name = format!("{}_{}.bin", s, toml.signing.get(s).unwrap().method);
        archive.copy(out.join(&name), img_dir.join(&name))?;
    }

    archive.finish()?;

    Ok(())
}

fn do_sign_file(
    sign: &Signing,
    out: &PathBuf,
    src_dir: &PathBuf,
    fname: &str,
) -> Result<()> {
    if sign.method == "crc" {
        crc_image::update_crc(
            &out.join(format!("{}.bin", fname)),
            &out.join(format!("{}_crc.bin", fname)),
        )
    } else if sign.method == "rsa" {
        let priv_key = sign.priv_key.as_ref().unwrap();
        let root_cert = sign.root_cert.as_ref().unwrap();
        signed_image::sign_image(
            &out.join(format!("{}.bin", fname)),
            &src_dir.join(&priv_key),
            &src_dir.join(&root_cert),
            &out.join(format!("{}_rsa.bin", fname)),
            &out.join("CMPA.bin"),
        )
    } else if sign.method == "ecc" {
        let priv_key = sign.priv_key.as_ref().unwrap();
        sign_ecc::ecc_sign_image(
            &out.join(format!("{}.bin", fname)),
            &src_dir.join(&priv_key),
            &out.join(format!("{}_ecc.bin", fname)),
        )
    } else {
        eprintln!("Invalid sign method {}", sign.method);
        std::process::exit(1);
    }
}

fn generate_task_linker_script(
    name: &str,
    map: &IndexMap<String, Range<u32>>,
    sections: Option<&IndexMap<String, String>>,
    stacksize: u32,
) -> Result<()> {
    // Put the linker script somewhere the linker can find it
    let mut linkscr = File::create(Path::new(&format!("target/{}", name)))?;

    fn emit(linkscr: &mut File, sec: &str, o: u32, l: u32) -> Result<()> {
        writeln!(
            linkscr,
            "{} (rwx) : ORIGIN = 0x{:08x}, LENGTH = 0x{:08x}",
            sec, o, l
        )?;
        Ok(())
    }

    writeln!(linkscr, "MEMORY\n{{")?;
    for (name, range) in map {
        let mut start = range.start;
        let end = range.end;
        let name = name.to_ascii_uppercase();

        // Our stack comes out of RAM
        if name == "RAM" {
            if stacksize & 0x7 != 0 {
                // If we are not 8-byte aligned, the kernel will not be
                // pleased -- and can't be blamed for a little rudeness;
                // check this here and fail explicitly if it's unaligned.
                bail!("specified stack size is not 8-byte aligned");
            }

            emit(&mut linkscr, "STACK", start, stacksize)?;
            start += stacksize;

            if start > end {
                bail!("specified stack size is greater than RAM size");
            }
        }

        emit(&mut linkscr, &name, start, end - start)?;
    }
    writeln!(linkscr, "}}")?;

    // The task may have defined additional section-to-memory mappings.
    if let Some(map) = sections {
        writeln!(linkscr, "SECTIONS {{")?;
        for (section, memory) in map {
            writeln!(linkscr, "  .{} (NOLOAD) : ALIGN(4) {{", section)?;
            writeln!(linkscr, "    *(.{} .{}.*);", section, section)?;
            writeln!(linkscr, "  }} > {}", memory.to_ascii_uppercase())?;
        }
        writeln!(linkscr, "}} INSERT BEFORE .got")?;
    }

    Ok(())
}

fn generate_kernel_linker_script(
    name: &str,
    map: &IndexMap<String, Range<u32>>,
    descriptor: &str,
) {
    // Put the linker script somewhere the linker can find it
    let mut linkscr =
        File::create(Path::new(&format!("target/{}", name))).unwrap();

    writeln!(linkscr, "MEMORY\n{{").unwrap();
    for (name, range) in map {
        let start = range.start;
        let end = range.end;
        let name = name.to_ascii_uppercase();
        writeln!(
            linkscr,
            "{} (rwx) : ORIGIN = 0x{:08x}, LENGTH = 0x{:08x}",
            name,
            start,
            end - start
        )
        .unwrap();
    }
    writeln!(linkscr, "}}").unwrap();
    writeln!(linkscr, "__eheap = ORIGIN(RAM) + LENGTH(RAM);").unwrap();
    writeln!(linkscr, "SECTIONS {{").unwrap();
    writeln!(linkscr, "  .hubris_app_table : AT(__erodata) {{").unwrap();
    writeln!(linkscr, "    hubris_app_table = .;").unwrap();
    writeln!(linkscr, "{}", descriptor).unwrap();
    writeln!(linkscr, "  }} > FLASH").unwrap();
    writeln!(linkscr, "}} INSERT AFTER .data").unwrap();
}

fn build(
    target: &str,
    board_name: &str,
    path: &Path,
    name: &str,
    features: &[String],
    dest: PathBuf,
    verbose: bool,
    task_names: &str,
    secure: &Option<bool>,
) -> Result<()> {
    println!("building path {}", path.display());

    // NOTE: current_dir's docs suggest that you should use canonicalize for
    // portability. However, that's for when you're doing stuff like:
    //
    // Command::new("../cargo")
    //
    // That is, when you have a relative path to the binary being executed. We
    // are not including a path in the binary name, so everything is peachy. If
    // you change this line below, make sure to canonicalize path.
    let mut cmd = Command::new("cargo");
    cmd.arg("rustc")
        .arg("--release")
        .arg("--no-default-features")
        .arg("--target")
        .arg(target);

    if verbose {
        cmd.arg("-v");
    }
    if !features.is_empty() {
        cmd.arg("--features");
        cmd.arg(features.join(","));
    }

    let mut cargo_out = cargo_output_dir(target, path)?;

    // the target dir for each project is set to the same dir, but it ends up
    // looking something like:
    //
    // foo/bar/../target
    // foo/baz/../target
    //
    // these resolve to the same dirs but since their text changes, this causes
    // rebuilds. by canonicalizing it, you get foo/target for every one.
    let canonical_cargo_out_dir = fs::canonicalize(&cargo_out)?;

    cmd.current_dir(path);
    cmd.env(
        "RUSTFLAGS",
        &format!(
            "-C link-arg=-Tlink.x \
        -L {} \
        -C link-arg=-z -C link-arg=common-page-size=0x20 \
        -C link-arg=-z -C link-arg=max-page-size=0x20",
            canonical_cargo_out_dir.display()
        ),
    );

    cmd.env("HUBRIS_TASKS", task_names);
    cmd.env("HUBRIS_BOARD", board_name);

    if let Some(s) = secure {
        if *s {
            cmd.env("HUBRIS_SECURE", "1");
        } else {
            cmd.env("HUBRIS_SECURE", "0");
        }
    }

    let status = cmd
        .status()
        .context(format!("failed to run rustc ({:?})", cmd))?;

    if !status.success() {
        bail!("command failed, see output for details");
    }

    cargo_out.push(target);
    cargo_out.push("release");
    cargo_out.push(name);

    println!("{} -> {}", cargo_out.display(), dest.display());
    std::fs::copy(&cargo_out, dest)?;

    Ok(())
}

fn allocate(
    free: &mut IndexMap<String, Range<u32>>,
    needs: &IndexMap<String, u32>,
) -> Result<IndexMap<String, Range<u32>>> {
    let mut taken = IndexMap::new();
    for (name, need) in needs {
        let need = if need.is_power_of_two() {
            *need
        } else {
            need.next_power_of_two()
        };
        let need_mask = need - 1;

        if let Some(range) = free.get_mut(name) {
            let base = (range.start + need_mask) & !need_mask;
            if base >= range.end || need > range.end - base {
                bail!(
                    "out of {}: can't allocate {} more after base {:x}",
                    name,
                    need,
                    base
                )
            }
            let end = base + need;
            taken.insert(name.clone(), base..end);
            range.start = end;
        } else {
            bail!("unknown output memory {}", name);
        }
    }
    Ok(taken)
}

fn cargo_output_dir(target: &str, path: &Path) -> Result<PathBuf> {
    // NOTE: current_dir's docs suggest that you should use canonicalize for
    // portability. However, that's for when you're doing stuff like:
    //
    // Command::new("../cargo")
    //
    // That is, when you have a relative path to the binary being executed. We
    // are not including a path in the binary name, so everything is peachy. If
    // you change this line below, make sure to canonicalize path.
    let mut cmd = Command::new("cargo");
    cmd.arg("metadata").arg("--filter-platform").arg(target);
    cmd.current_dir(path);

    let output = cmd.output()?;
    if !output.status.success() {
        bail!("command failed, see output for details");
    }

    let meta: serde_json::Value = serde_json::from_slice(&output.stdout)?;
    Ok(PathBuf::from(meta["target_directory"].as_str().unwrap()))
}

/// Generate the application descriptor table that the kernel uses to find and
/// start tasks.
///
/// The layout of the table is a series of structs from the `abi` crate:
///
/// - One `App` header.
/// - Some number of `RegionDesc` records describing memory regions.
/// - Some number of `TaskDesc` records describing tasks.
/// - Some number of `Interrupt` records routing interrupts to tasks.
fn make_descriptors(
    target: &str,
    tasks: &IndexMap<String, Task>,
    peripherals: &IndexMap<String, Peripheral>,
    supervisor: Option<&Supervisor>,
    task_allocations: &IndexMap<String, IndexMap<String, Range<u32>>>,
    stacksize: Option<u32>,
    outputs: &IndexMap<String, Output>,
    entry_points: &HashMap<String, u32>,
) -> Result<Vec<u32>> {
    // Generate the three record sections concurrently, using three separate
    // vecs that we'll later concatenate.
    let mut regions = vec![];
    let mut task_descs = vec![];
    let mut irqs = vec![];

    // Region 0 is the NULL region, used as a placeholder. It gives no access to
    // memory.
    regions.push(abi::RegionDesc {
        base: 0,
        size: 32, // smallest legal size on ARMv7-M
        attributes: abi::RegionAttributes::empty(), // no rights
        reserved_zero: 0,
    });

    // Regions 1.. are the fixed peripheral regions, shared by tasks that
    // reference them. We'll build a lookup table so we can find them
    // efficiently by name later.
    let mut peripheral_index = IndexMap::new();

    // ARMv6-M and ARMv7-M require that memory regions be a power of two.
    // ARMv8-M does not.
    let power_of_two_required = match target {
        "thumbv8m.main-none-eabihf" => false,
        "thumbv7em-none-eabihf" => true,
        t => panic!("Unknown mpu requirements for target '{}'", t),
    };

    for (name, p) in peripherals.iter() {
        if power_of_two_required && !p.size.is_power_of_two() {
            panic!("Memory region for peripheral '{}' is required to be a power of two, but has size {}", name, p.size);
        }

        peripheral_index.insert(name, regions.len());

        // Peripherals are always mapped as Device + Read + Write.
        let attributes = abi::RegionAttributes::DEVICE
            | abi::RegionAttributes::READ
            | abi::RegionAttributes::WRITE;

        regions.push(abi::RegionDesc {
            base: p.address,
            size: p.size,
            attributes,
            reserved_zero: 0,
        });
    }

    // The remaining regions are allocated to tasks on a first-come first-serve
    // basis.
    for (i, (name, task)) in tasks.iter().enumerate() {
        if power_of_two_required && !task.requires["flash"].is_power_of_two() {
            panic!("Flash for task '{}' is required to be a power of two, but has size {}", task.name, task.requires["flash"]);
        }

        if power_of_two_required && !task.requires["ram"].is_power_of_two() {
            panic!("Ram for task '{}' is required to be a power of two, but has size {}", task.name, task.requires["flash"]);
        }

        // Regions are referenced by index into the table we just generated.
        // Each task has up to 8, chosen from its 'requires' and 'uses' keys.
        let mut task_regions = [0; 8];

        if task.uses.len() + task.requires.len() > 8 {
            panic!(
                "task {} uses {} peripherals and {} memories (too many)",
                name,
                task.uses.len(),
                task.requires.len()
            );
        }

        // Generate a RegionDesc for each uniquely allocated memory region
        // referenced by this task, and install them as entries 0..N in the
        // task's region table.
        let allocs = &task_allocations[name];
        for (ri, (output_name, range)) in allocs.iter().enumerate() {
            let out = &outputs[output_name];
            let mut attributes = abi::RegionAttributes::empty();
            if out.read {
                attributes |= abi::RegionAttributes::READ;
            }
            if out.write {
                attributes |= abi::RegionAttributes::WRITE;
            }
            if out.execute {
                attributes |= abi::RegionAttributes::EXECUTE;
            }
            if out.dma {
                attributes |= abi::RegionAttributes::DMA;
            }
            // no option for setting DEVICE for this region

            task_regions[ri] = regions.len() as u8;

            regions.push(abi::RegionDesc {
                base: range.start,
                size: range.end - range.start,
                attributes,
                reserved_zero: 0,
            });
        }

        // For peripherals referenced by the task, we don't need to allocate
        // _new_ regions, since we did them all in advance. Just record the
        // entries for the TaskDesc.
        for (j, name) in task.uses.iter().enumerate() {
            task_regions[allocs.len() + j] = peripheral_index[name] as u8;
        }

        let mut flags = abi::TaskFlags::empty();
        if task.start {
            flags |= abi::TaskFlags::START_AT_BOOT;
        }

        task_descs.push(abi::TaskDesc {
            regions: task_regions,
            entry_point: entry_points[name],
            initial_stack: task_allocations[name]["ram"].start
                + task.stacksize.unwrap_or(stacksize.unwrap()),
            priority: task.priority,
            flags,
        });

        // Interrupts.
        for (irq_str, &notification) in &task.interrupts {
            let irq_num = irq_str.parse::<u32>()?;

            // While it's possible to conceive of a world in which one
            // might want to have a single interrupt set multiple notification
            // bits, it's much easier to conceive of a world in which one
            // has misunderstood that the second number in the interrupt
            // tuple is in fact a mask, not an index.
<<<<<<< HEAD
            if (notification & (notification - 1)) != 0 {
                bail!(
                    "task {}: IRQ {}: notification mask (0b{:b}) \
                    has multiple bits set",
                    name,
                    irq_str,
                    notification
=======
            if notification.count_ones() != 1 {
                bail!(
                    "task {}: IRQ {}: notification mask (0b{:b}) \
                    has {} bits set (expected exactly one)",
                    name,
                    irq_str,
                    notification,
                    notification.count_ones()
>>>>>>> 4b10ff96
                );
            }

            irqs.push(abi::Interrupt {
                irq: irq_num,
                task: i as u32,
                notification,
            });
        }
    }

    // Assemble everything into the final image.
    let mut words = vec![];

    // App header
    words.push(0x1DE_fa7a1);
    words.push(task_descs.len() as u32);
    words.push(regions.len() as u32);
    words.push(irqs.len() as u32);
    if let Some(supervisor) = supervisor {
        words.push(supervisor.notification);
    }
    // pad out to 32 bytes
    words.resize(32 / 4, 0);

    // Flatten region descriptors
    for rdesc in regions {
        words.push(rdesc.base);
        words.push(rdesc.size);
        words.push(rdesc.attributes.bits());
        words.push(rdesc.reserved_zero);
    }

    // Flatten task descriptors
    for tdesc in task_descs {
        // Region table indices
        words.push(
            u32::from(tdesc.regions[0])
                | u32::from(tdesc.regions[1]) << 8
                | u32::from(tdesc.regions[2]) << 16
                | u32::from(tdesc.regions[3]) << 24,
        );
        words.push(
            u32::from(tdesc.regions[4])
                | u32::from(tdesc.regions[5]) << 8
                | u32::from(tdesc.regions[6]) << 16
                | u32::from(tdesc.regions[7]) << 24,
        );

        words.push(tdesc.entry_point);
        words.push(tdesc.initial_stack);
        words.push(tdesc.priority);
        words.push(tdesc.flags.bits());
    }

    // Flatten interrupt response records.
    for idesc in irqs {
        words.push(idesc.irq);
        words.push(idesc.task);
        words.push(idesc.notification);
    }

    Ok(words)
}

/// Loads an SREC file into the same representation we use for ELF. This is
/// currently unused, but I'm keeping it compiling as proof that it's possible,
/// because we may need it later.
#[allow(dead_code)]
fn load_srec(
    input: &Path,
    output: &mut BTreeMap<u32, LoadSegment>,
) -> Result<u32> {
    let srec_text = std::fs::read_to_string(input)?;
    for record in srec::reader::read_records(&srec_text) {
        let record = record?;
        match record {
            srec::Record::S3(data) => {
                // Check for address overlap
                let range =
                    data.address.0..data.address.0 + data.data.len() as u32;
                if let Some(overlap) = output.range(range.clone()).next() {
                    bail!(
                        "{}: record address range {:x?} overlaps {:x}",
                        input.display(),
                        range,
                        overlap.0
                    )
                }
                output.insert(
                    data.address.0,
                    LoadSegment {
                        source_file: input.into(),
                        data: data.data,
                    },
                );
            }
            srec::Record::S7(srec::Address32(e)) => return Ok(e),
            _ => (),
        }
    }

    panic!("SREC file missing terminating S7 record");
}

fn load_elf(
    input: &Path,
    output: &mut BTreeMap<u32, LoadSegment>,
) -> Result<(u32, usize)> {
    use goblin::container::Container;
    use goblin::elf::program_header::PT_LOAD;

    let file_image = std::fs::read(input)?;
    let elf = goblin::elf::Elf::parse(&file_image)?;

    if elf.header.container()? != Container::Little {
        bail!("where did you get a big-endian image?");
    }
    if elf.header.e_machine != goblin::elf::header::EM_ARM {
        bail!("this is not an ARM file");
    }

    let mut flash = 0;

    // Good enough.
    for phdr in &elf.program_headers {
        // Skip sections that aren't intended to be loaded.
        if phdr.p_type != PT_LOAD {
            continue;
        }
        let offset = phdr.p_offset as usize;
        let size = phdr.p_filesz as usize;
        // Note that we are using Physical, i.e. LOADADDR, rather than virtual.
        // This distinction is important for things like the rodata image, which
        // is loaded in flash but expected to be copied to RAM.
        let addr = phdr.p_paddr as u32;

        flash += size;

        // Check for address overlap
        let range = addr..addr + size as u32;
        if let Some(overlap) = output.range(range.clone()).next() {
            bail!(
                "{}: record address range {:x?} overlaps {:x}",
                input.display(),
                range,
                overlap.0
            );
        }
        output.insert(
            addr,
            LoadSegment {
                source_file: input.into(),
                data: file_image[offset..offset + size].to_vec(),
            },
        );
    }

    // Return both our entry and the total allocated flash, allowing the
    // caller to assure that the allocated flash does not exceed the task's
    // required flash
    Ok((elf.header.e_entry as u32, flash))
}

/// Keeps track of a build archive being constructed.
struct Archive {
    /// Place where we'll put the final zip file.
    final_path: PathBuf,
    /// Name of temporary file used during construction.
    tmp_path: PathBuf,
    /// ZIP output to the temporary file.
    inner: zip::ZipWriter<File>,
    /// Options used for every file.
    opts: zip::write::FileOptions,
}

impl Archive {
    /// Creates a new build archive that will, when finished, be placed at
    /// `dest`.
    fn new(dest: impl AsRef<Path>) -> Result<Self> {
        let final_path = PathBuf::from(dest.as_ref());

        let mut tmp_path = final_path.clone();
        tmp_path.set_extension("zip.partial");

        let archive = File::create(&tmp_path)?;
        let mut inner = zip::ZipWriter::new(archive);
        inner.set_comment("hubris build archive v1.0.0");
        Ok(Self {
            final_path,
            tmp_path,
            inner,
            opts: zip::write::FileOptions::default()
                .compression_method(zip::CompressionMethod::Bzip2),
        })
    }

    /// Copies the file at `src_path` into the build archive at `zip_path`.
    fn copy(
        &mut self,
        src_path: impl AsRef<Path>,
        zip_path: impl AsRef<Path>,
    ) -> Result<()> {
        let mut input = File::open(src_path)?;
        self.inner
            .start_file_from_path(zip_path.as_ref(), self.opts)?;
        std::io::copy(&mut input, &mut self.inner)?;
        Ok(())
    }

    /// Creates a text file in the archive at `zip_path` with `contents`.
    fn text(
        &mut self,
        zip_path: impl AsRef<Path>,
        contents: impl AsRef<str>,
    ) -> Result<()> {
        self.inner
            .start_file_from_path(zip_path.as_ref(), self.opts)?;
        self.inner.write_all(contents.as_ref().as_bytes())?;
        Ok(())
    }

    /// Completes the archive and moves it to its intended location.
    ///
    /// If you drop an `Archive` without calling this, it will leave a temporary
    /// file rather than creating the final archive.
    fn finish(self) -> Result<()> {
        let Self {
            tmp_path,
            final_path,
            mut inner,
            ..
        } = self;
        inner.finish()?;
        drop(inner);
        std::fs::rename(tmp_path, final_path)?;
        Ok(())
    }
}

/// Gets the status of a git repository containing the current working
/// directory. Returns two values:
///
/// - A `String` containing the git commit hash.
/// - A `bool` indicating whether the repository has uncommitted changes.
fn get_git_status() -> Result<(String, bool)> {
    let mut cmd = Command::new("git");
    cmd.arg("rev-parse").arg("HEAD");
    let out = cmd.output()?;
    if !out.status.success() {
        bail!("git rev-parse failed");
    }
    let rev = std::str::from_utf8(&out.stdout)?.trim().to_string();

    let mut cmd = Command::new("git");
    cmd.arg("diff-index").arg("--quiet").arg("HEAD").arg("--");
    let status = cmd
        .status()
        .context(format!("failed to get git status ({:?})", cmd))?;

    Ok((rev, !status.success()))
}

fn write_srec(
    sections: &BTreeMap<u32, LoadSegment>,
    kentry: u32,
    out: &Path,
) -> Result<()> {
    let mut srec_out = vec![];
    srec_out.push(srec::Record::S0("hubris".to_string()));
    for (&base, sec) in sections {
        // SREC record size limit is 255 (0xFF). 32-bit addressed records
        // additionally contain a four-byte address and one-byte checksum, for a
        // payload limit of 255 - 5.
        let mut addr = base;
        for chunk in sec.data.chunks(255 - 5) {
            srec_out.push(srec::Record::S3(srec::Data {
                address: srec::Address32(addr),
                data: chunk.to_vec(),
            }));
            addr += chunk.len() as u32;
        }
    }
    let out_sec_count = srec_out.len() - 1; // header
    if out_sec_count < 0x1_00_00 {
        srec_out.push(srec::Record::S5(srec::Count16(out_sec_count as u16)));
    } else if out_sec_count < 0x1_00_00_00 {
        srec_out.push(srec::Record::S6(srec::Count24(out_sec_count as u32)));
    } else {
        panic!("SREC limit of 2^24 output sections exceeded");
    }

    srec_out.push(srec::Record::S7(srec::Address32(kentry)));

    let srec_image = srec::writer::generate_srec_file(&srec_out);
    std::fs::write(out, srec_image)?;
    Ok(())
}

fn objcopy_translate_format(
    in_format: &str,
    src: &Path,
    out_format: &str,
    dest: &Path,
) -> Result<()> {
    let mut cmd = Command::new("arm-none-eabi-objcopy");
    cmd.arg("-I")
        .arg(in_format)
        .arg("-O")
        .arg(out_format)
        .arg(src)
        .arg(dest);

    let status = cmd
        .status()
        .context(format!("failed to objcopy ({:?})", cmd))?;

    if !status.success() {
        bail!("objcopy failed, see output for details");
    }
    Ok(())
}

fn cargo_clean(name: &str, target: &str) -> Result<()> {
    println!("cleaning {}", name);

    let mut cmd = Command::new("cargo");
    cmd.arg("clean");
    cmd.arg("-p");
    cmd.arg(name);
    cmd.arg("--release");
    cmd.arg("--target");
    cmd.arg(target);

    let status = cmd
        .status()
        .context(format!("failed to cargo clean ({:?})", cmd))?;

    if !status.success() {
        bail!("command failed, see output for details");
    }

    Ok(())
}<|MERGE_RESOLUTION|>--- conflicted
+++ resolved
@@ -7,11 +7,7 @@
 use std::path::{Path, PathBuf};
 use std::process::Command;
 
-<<<<<<< HEAD
-use anyhow::{bail, Context, Result};
-=======
 use anyhow::{anyhow, bail, Context, Result};
->>>>>>> 4b10ff96
 
 use indexmap::IndexMap;
 use path_slash::PathBufExt;
@@ -740,15 +736,6 @@
             // bits, it's much easier to conceive of a world in which one
             // has misunderstood that the second number in the interrupt
             // tuple is in fact a mask, not an index.
-<<<<<<< HEAD
-            if (notification & (notification - 1)) != 0 {
-                bail!(
-                    "task {}: IRQ {}: notification mask (0b{:b}) \
-                    has multiple bits set",
-                    name,
-                    irq_str,
-                    notification
-=======
             if notification.count_ones() != 1 {
                 bail!(
                     "task {}: IRQ {}: notification mask (0b{:b}) \
@@ -757,7 +744,6 @@
                     irq_str,
                     notification,
                     notification.count_ones()
->>>>>>> 4b10ff96
                 );
             }
 
