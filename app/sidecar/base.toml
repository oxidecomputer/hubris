--- conflicted
+++ resolved
@@ -81,13 +81,8 @@
 stacksize = 10000
 priority = 5
 features = ["mgmt", "h753", "sidecar", "vlan", "vpd-mac", "use-spi-core", "spi3"]
-<<<<<<< HEAD
-max-sizes = {flash = 131072, ram = 65536, sram1_mac = 16384}
+max-sizes = {flash = 131072, ram = 131072, sram1_mac = 16384}
 sections = {eth_bulk = "sram1_mac"}
-=======
-max-sizes = {flash = 131072, ram = 131072, sram1 = 16384}
-sections = {eth_bulk = "sram1"}
->>>>>>> 8bd27ee7
 uses = ["eth", "tim16", "spi3"]
 start = true
 notifications = ["eth-irq", "mdio-timer-irq", "spi-irq", "wake-timer"]
