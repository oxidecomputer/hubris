target = "thumbv7em-none-eabihf"
chip = "../../chips/stm32h7"
memory = "memory-large.toml"
stacksize = 896
fwid = true

[kernel]
name = "gimlet"
requires = {flash = 32768, ram = 8192}
features = ["dump"]

[caboose]
tasks = ["control_plane_agent"]
region = "flash"
size = 256

[tasks.jefe]
name = "task-jefe"
priority = 0
max-sizes = {flash = 16384, ram = 2048}
start = true
features = ["dump"]
stacksize = 1536
notifications = ["fault", "timer"]
extern-regions = ["sram1", "sram2", "sram3", "sram4"]

[tasks.jefe.config.on-state-change]
net = "jefe-state-change"
host_sp_comms = "jefe-state-change"
spd = "jefe-state-change"

[tasks.jefe.config.allowed-callers]
set_state = ["gimlet_seq"]
set_reset_reason = ["sys"]
request_reset = ["hiffy", "control_plane_agent"]

[tasks.net]
name = "task-net"
stacksize = 8000
priority = 5
features = ["mgmt", "h753", "gimlet", "vlan", "vpd-mac"]
max-sizes = {flash = 131072, ram = 65536, sram1_mac = 16384}
sections = {eth_bulk = "sram1_mac"}
uses = ["eth", "tim16"]
start = true
interrupts = {"eth.irq" = "eth-irq", "tim16.irq" = "mdio-timer-irq"}
task-slots = ["sys", "packrat", { spi_driver = "spi2_driver" }, "jefe"]
notifications = ["eth-irq", "mdio-timer-irq", "wake-timer", "jefe-state-change"]

[tasks.sys]
name = "drv-stm32xx-sys"
features = ["h753", "exti", "no-panic"]
priority = 1
uses = ["rcc", "gpios", "system_flash", "syscfg", "exti"]
start = true
task-slots = ["jefe"]
notifications = ["exti-wildcard-irq"]

[tasks.sys.interrupts]
"exti.exti0" = "exti-wildcard-irq"
"exti.exti1" = "exti-wildcard-irq"
"exti.exti2" = "exti-wildcard-irq"
"exti.exti3" = "exti-wildcard-irq"
"exti.exti4" = "exti-wildcard-irq"
"exti.exti9_5" = "exti-wildcard-irq"
"exti.exti15_10" = "exti-wildcard-irq"

# PWR_CONT1_VCORE_TO_SP_ALERT_L
[tasks.sys.config.gpio-irqs.vcore_to_sp_alert_l]
port = "I"
pin = 14
owner = {name = "gimlet_seq", notification = "vcore"}

[tasks.sys.config.gpio-irqs.rot_irq]
port = "E"
pin = 3
owner = {name = "sprot", notification = "rot_irq"}

[tasks.spi2_driver]
name = "drv-stm32h7-spi-server"
priority = 3
max-sizes = {flash = 16384, ram = 4096}
features = ["spi2", "h753"]
uses = ["spi2"]
start = true
interrupts = {"spi2.irq" = "spi-irq"}
stacksize = 872
task-slots = ["sys"]
notifications = ["spi-irq"]

[tasks.i2c_driver]
name = "drv-stm32xx-i2c-server"
stacksize = 1048
features = ["h753"]
priority = 3
uses = ["i2c2", "i2c3", "i2c4"]
start = true
task-slots = ["sys"]
notifications = ["i2c2-irq", "i2c3-irq", "i2c4-irq"]

[tasks.i2c_driver.interrupts]
"i2c2.event" = "i2c2-irq"
"i2c2.error" = "i2c2-irq"
"i2c3.event" = "i2c3-irq"
"i2c3.error" = "i2c3-irq"
"i2c4.event" = "i2c4-irq"
"i2c4.error" = "i2c4-irq"

[tasks.spd]
name = "task-gimlet-spd"
features = ["h753"]
priority = 2
max-sizes = {flash = 16384, ram = 16384}
uses = ["i2c1"]
start = true
task-slots = ["sys", "packrat", "jefe"]
notifications = ["i2c1-irq", "jefe-state-change"]

[tasks.spd.interrupts]
"i2c1.event" = "i2c1-irq"
"i2c1.error" = "i2c1-irq"

[tasks.packrat]
name = "task-packrat"
priority = 1
stacksize = 1040
start = true
# task-slots is explicitly empty: packrat should not send IPCs!
task-slots = []
features = ["gimlet", "ereport"]

[tasks.thermal]
name = "task-thermal"
features = ["gimlet"]
priority = 5
max-sizes = {flash = 32768, ram = 8192 }
stacksize = 6000
start = true
task-slots = ["i2c_driver", "sensor", "gimlet_seq", "jefe"]
notifications = ["timer"]

[tasks.power]
name = "task-power"
features = ["gimlet"]
priority = 6
max-sizes = {flash = 65536, ram = 16384 }
stacksize = 3800
start = true
task-slots = ["i2c_driver", "sensor", "gimlet_seq"]
notifications = ["timer"]

[tasks.hiffy]
name = "task-hiffy"
features = ["h753", "stm32h7", "i2c", "gpio", "spi", "qspi", "hash", "sprot", "turbo"]
priority = 5
max-sizes = {flash = 32768, ram = 32768 }
stacksize = 1200
start = true
task-slots = ["sys", "hf", "i2c_driver", "hash_driver", "update_server", "sprot"]

[tasks.gimlet_seq]
name = "drv-gimlet-seq-server"
features = ["h753"]
priority = 4
max-sizes = {flash = 131072, ram = 16384 }
stacksize = 2600
start = true
task-slots = ["sys", "i2c_driver", {spi_driver = "spi2_driver"}, "hf", "jefe", "packrat"]
notifications = ["timer", "vcore"]
copy-to-archive = ["register_defs"]

[tasks.gimlet_seq.config]
fpga_image = "fpga.bin"
register_defs = "gimlet-regs.json"

[tasks.gimlet_inspector]
name = "task-gimlet-inspector"
priority = 6
features = ["vlan"]
max-sizes = {flash = 16384, ram = 4096 }
stacksize = 1600
start = true
task-slots = ["net", {seq = "gimlet_seq"}]
notifications = ["socket"]

[tasks.hash_driver]
name = "drv-stm32h7-hash-server"
features = ["h753"]
priority = 2
max-sizes = {flash = 16384, ram=4096 }
stacksize = 2048
start = true
uses = ["hash"]
interrupts = {"hash.irq" = "hash-irq"}
task-slots = ["sys"]
notifications = ["hash-irq"]

[tasks.rng_driver]
features = ["h753", "ereport"]
name = "drv-stm32h7-rng"
priority = 6
uses = ["rng"]
start = true
stacksize = 512
task-slots = ["sys", "packrat"]

[tasks.hf]
name = "drv-gimlet-hf-server"
features = ["h753"]
priority = 3
max-sizes = {flash = 32768, ram = 4096 }
stacksize = 3000
start = true
uses = ["quadspi"]
interrupts = {"quadspi.irq" = "qspi-irq"}
task-slots = ["sys", "hash_driver"]
notifications = ["qspi-irq", "timer"]

[tasks.update_server]
name = "stm32h7-update-server"
priority = 3
max-sizes = {flash = 16384, ram = 4096}
stacksize = 2048
start = true
uses = ["flash_controller"]
extern-regions = ["bank2"]
interrupts = {"flash_controller.irq" = "flash-irq"}
notifications = ["flash-irq"]

[tasks.sensor]
name = "task-sensor"
priority = 4
max-sizes = {flash = 16384, ram = 8192 }
stacksize = 1024
start = true

[tasks.host_sp_comms]
name = "task-host-sp-comms"
features = ["stm32h753", "uart7", "baud_rate_3M", "hardware_flow_control", "vlan", "gimlet"]
uses = ["uart7", "dbgmcu"]
interrupts = {"uart7.irq" = "usart-irq"}
priority = 8
max-sizes = {flash = 65536, ram = 65536}
stacksize = 5080
start = true
task-slots = ["sys", { cpu_seq = "gimlet_seq" }, "hf", "control_plane_agent", "net", "packrat", "i2c_driver", { spi_driver = "spi2_driver" }, "sprot"]
notifications = ["jefe-state-change", "usart-irq", "multitimer", "control-plane-agent"]

[tasks.udpecho]
name = "task-udpecho"
priority = 6
max-sizes = {flash = 16384, ram = 8192}
stacksize = 4096
start = true
task-slots = ["net"]
features = ["vlan"]
notifications = ["socket"]

[tasks.udpbroadcast]
name = "task-udpbroadcast"
priority = 6
max-sizes = {flash = 16384, ram = 8192}
stacksize = 2048
start = true
task-slots = ["net", "packrat"]
features = ["vlan"]
notifications = ["socket"]

[tasks.control_plane_agent]
name = "task-control-plane-agent"
priority = 7
stacksize = 7000
start = true
uses = ["usart1"]
task-slots = [
    "jefe",
    "dump_agent",
    "net",
    "update_server",
    "sys",
    "hf",
    { cpu_seq = "gimlet_seq" },
    "validate",
    "sensor",
    "sprot",
    "i2c_driver",
    "packrat",
    "user_leds",
    "vpd",
]
features = [
    "gimlet",
    "usart1",
    "vlan",
    "baud_rate_3M",
    "vpd",
]
notifications = ["usart-irq", "socket", "timer"]
interrupts = {"usart1.irq" = "usart-irq"}

[tasks.sprot]
name = "drv-stm32h7-sprot-server"
priority = 4
max-sizes = {flash = 65536, ram = 32768}
stacksize = 16384
start = true
task-slots = ["sys"]
features = ["sink_test", "use-spi-core", "h753", "spi4"]
uses = ["spi4"]
notifications = ["spi-irq", "rot-irq", "timer"]
interrupts = {"spi4.irq" = "spi-irq"}

[tasks.validate]
name = "task-validate"
priority = 5
max-sizes = {flash = 16384, ram = 4096 }
stacksize = 1000
start = true
task-slots = ["i2c_driver"]

[tasks.vpd]
name = "task-vpd"
priority = 4
max-sizes = {flash = 8192, ram = 1024}
start = true
task-slots = ["sys", "i2c_driver"]
stacksize = 800

[tasks.user_leds]
name = "drv-user-leds"
features = ["stm32h7"]
priority = 2
max-sizes = {flash = 2048, ram = 1024}
start = true
task-slots = ["sys"]
notifications = ["timer"]

[tasks.dump_agent]
name = "task-dump-agent"
priority = 6
max-sizes = {flash = 32768, ram = 16384 }
start = true
task-slots = ["sprot", "jefe", "net"]
stacksize = 2400
extern-regions = ["sram1", "sram2", "sram3", "sram4"]
notifications = ["socket"]
features = ["net", "vlan"]

[tasks.snitch]
name = "task-snitch"
# The snitch should have a priority immediately below that of the net task,
# to minimize the number of components that can starve it from resources.
priority = 6
stacksize = 1200
start = true
task-slots = ["net", "packrat"]
features = ["vlan"]
notifications = ["socket"]

[tasks.sbrmi]
name = "drv-sbrmi"
priority = 4
max-sizes = {flash = 8192, ram = 2048 }
start = true
task-slots = ["i2c_driver"]
stacksize = 800

[tasks.idle]
name = "task-idle"
priority = 9
max-sizes = {flash = 128, ram = 256}
stacksize = 256
start = true

[config]

#
# I2C1: SPD proxy bus
#
[[config.i2c.controllers]]
controller = 1
target = true

#
# SMBUS_SPD_PROXY_SP3_TO_SP_SMCLK
# SMBUS_SPD_PROXY_SP3_TO_SP_SMDAT
#
[config.i2c.controllers.ports.B]
name = "spd"
description = "SPD proxy"
scl.pin = 6
sda.pin = 7
af = 4

#
# I2C3: Mid bus
#
[[config.i2c.controllers]]
controller = 3

#
# SMBUS_SP_TO_LVL_MID_SMCLK
# SMBUS_SP_TO_LVL_MID_SMDAT
#
[config.i2c.controllers.ports.H]
name = "mid"
description = "Mid bus"
scl.pin = 7
sda.pin = 8
af = 4

#
# I2C4: Rear bus
#
[[config.i2c.controllers]]
controller = 4

#
# SMBUS_SP_TO_LVL_REAR_SMCLK
# SMBUS_SP_TO_LVL_REAR_SMDAT
#
[config.i2c.controllers.ports.F]
name = "rear"
description = "Rear bus"
scl.pin = 14
sda.pin = 15
af = 4

[[config.i2c.devices]]
bus = "front"
address = 0x48
device = "tmp117"
name = "Southwest"
description = "Southwest temperature sensor"
sensors = { temperature = 1 }
removable = true
refdes = "J194"

[[config.i2c.devices]]
bus = "front"
address = 0x49
device = "tmp117"
name = "South"
description = "South temperature sensor"
sensors = { temperature = 1 }
removable = true
refdes = "J195"

[[config.i2c.devices]]
bus = "front"
address = 0x4a
device = "tmp117"
name = "Southeast"
description = "Southeast temperature sensor"
sensors = { temperature = 1 }
removable = true
refdes = "J196"

[[config.i2c.devices]]
bus = "front"
address = 0x70
device = "pca9545"
description = "U.2 ABCD mux"
refdes = "U336"

[[config.i2c.devices]]
bus = "front"
address = 0x71
device = "pca9545"
description = "U.2 EFGH mux"
refdes = "U339"

[[config.i2c.devices]]
bus = "front"
address = 0x72
device = "pca9545"
description = "U.2 IJ/FRUID mux"
refdes = "U337"

################################################################################
# Sharkfins
[[config.i2c.devices]]
bus = "front"
mux = 1
segment = 1
address = 0b1010_000
device = "at24csw080"
description = "U.2 Sharkfin A VPD"
name = "sharkfin_a_vpd"
refdes = "J206"
removable = true

[[config.i2c.devices]]
bus = "front"
mux = 1
segment = 1
address = 0b0111_000
device = "max5970"
description = "U.2 Sharkfin A hot swap controller"
power = { rails = [ "V12_U2A_A0", "V3P3_U2A_A0" ], pmbus = false }
sensors = { voltage = 2, current = 2 }
name = "sharkfin_a_hsc"
refdes = "J206"
removable = true

[[config.i2c.devices]]
bus = "front"
mux = 1
segment = 1
address = 0b110_1010
device = "nvme_bmc"
description = "U.2 A NVMe Basic Management Command"
sensors = { temperature = 1 }
name = "U2_N0"
refdes = "J206"
removable = true

[[config.i2c.devices]]
bus = "front"
mux = 1
segment = 2
address = 0b1010_000
device = "at24csw080"
description = "U.2 Sharkfin B VPD"
name = "sharkfin_b_vpd"
refdes = "J207"
removable = true

[[config.i2c.devices]]
bus = "front"
mux = 1
segment = 2
address = 0b0111_000
device = "max5970"
description = "U.2 Sharkfin B hot swap controller"
power = { rails = [ "V12_U2B_A0", "V3P3_U2B_A0" ], pmbus = false }
sensors = { voltage = 2, current = 2 }
name = "sharkfin_b_hsc"
refdes = "J207"
removable = true

[[config.i2c.devices]]
bus = "front"
mux = 1
segment = 2
address = 0b110_1010
device = "nvme_bmc"
description = "U.2 B NVMe Basic Management Control"
sensors = { temperature = 1 }
name = "U2_N1"
refdes = "J207"
removable = true

[[config.i2c.devices]]
bus = "front"
mux = 1
segment = 3
address = 0b1010_000
device = "at24csw080"
description = "U.2 Sharkfin C VPD"
name = "sharkfin_c_vpd"
refdes = "J208"
removable = true

[[config.i2c.devices]]
bus = "front"
mux = 1
segment = 3
address = 0b0111_000
device = "max5970"
description = "U.2 Sharkfin C hot swap controller"
power = { rails = [ "V12_U2C_A0", "V3P3_U2C_A0" ], pmbus = false }
sensors = { voltage = 2, current = 2 }
name = "sharkfin_c_hsc"
refdes = "J208"
removable = true

[[config.i2c.devices]]
bus = "front"
mux = 1
segment = 3
address = 0b110_1010
device = "nvme_bmc"
description = "U.2 C NVMe Basic Management Control"
sensors = { temperature = 1 }
name = "U2_N2"
refdes = "J208"
removable = true

[[config.i2c.devices]]
bus = "front"
mux = 1
segment = 4
address = 0b1010_000
device = "at24csw080"
description = "U.2 Sharkfin D VPD"
name = "sharkfin_d_vpd"
refdes = "J209"
removable = true

[[config.i2c.devices]]
bus = "front"
mux = 1
segment = 4
address = 0b0111_000
device = "max5970"
description = "U.2 Sharkfin D hot swap controller"
power = { rails = [ "V12_U2D_A0", "V3P3_U2D_A0" ], pmbus = false }
sensors = { voltage = 2, current = 2 }
name = "sharkfin_d_hsc"
refdes = "J209"
removable = true

[[config.i2c.devices]]
bus = "front"
mux = 1
segment = 4
address = 0b110_1010
device = "nvme_bmc"
description = "U.2 D NVMe Basic Management Control"
sensors = { temperature = 1 }
name = "U2_N3"
refdes = "J209"
removable = true

[[config.i2c.devices]]
bus = "front"
mux = 2
segment = 1
address = 0b1010_000
device = "at24csw080"
description = "U.2 Sharkfin E VPD"
name = "sharkfin_e_vpd"
refdes = "J210"
removable = true

[[config.i2c.devices]]
bus = "front"
mux = 2
segment = 1
address = 0b0111_000
device = "max5970"
description = "U.2 Sharkfin E hot swap controller"
power = { rails = [ "V12_U2E_A0", "V3P3_U2E_A0" ], pmbus = false }
sensors = { voltage = 2, current = 2 }
name = "sharkfin_e_hsc"
refdes = "J210"
removable = true

[[config.i2c.devices]]
bus = "front"
mux = 2
segment = 1
address = 0b110_1010
device = "nvme_bmc"
description = "U.2 E NVMe Basic Management Control"
sensors = { temperature = 1 }
name = "U2_N4"
refdes = "J210"
removable = true

[[config.i2c.devices]]
bus = "front"
mux = 2
segment = 2
address = 0b1010_000
device = "at24csw080"
description = "U.2 Sharkfin F VPD"
name = "sharkfin_f_vpd"
refdes = "J211"
removable = true

[[config.i2c.devices]]
bus = "front"
mux = 2
segment = 2
address = 0b0111_000
device = "max5970"
description = "U.2 Sharkfin F hot swap controller"
power = { rails = [ "V12_U2F_A0", "V3P3_U2F_A0" ], pmbus = false }
sensors = { voltage = 2, current = 2 }
name = "sharkfin_f_hsc"
refdes = "J211"
removable = true

[[config.i2c.devices]]
bus = "front"
mux = 2
segment = 2
address = 0b110_1010
device = "nvme_bmc"
description = "U.2 F NVMe Basic Management Control"
sensors = { temperature = 1 }
name = "U2_N5"
refdes = "J211"
removable = true

[[config.i2c.devices]]
bus = "front"
mux = 2
segment = 3
address = 0b1010_000
device = "at24csw080"
description = "U.2 Sharkfin G VPD"
name = "sharkfin_g_vpd"
refdes = "J212"
removable = true

[[config.i2c.devices]]
bus = "front"
mux = 2
segment = 3
address = 0b0111_000
device = "max5970"
description = "U.2 Sharkfin G hot swap controller"
power = { rails = [ "V12_U2G_A0", "V3P3_U2G_A0" ], pmbus = false }
sensors = { voltage = 2, current = 2 }
name = "sharkfin_g_hsc"
refdes = "J212"
removable = true

[[config.i2c.devices]]
bus = "front"
mux = 2
segment = 3
address = 0b110_1010
device = "nvme_bmc"
description = "U.2 G NVMe Basic Management Control"
sensors = { temperature = 1 }
name = "U2_N6"
refdes = "J212"
removable = true

[[config.i2c.devices]]
bus = "front"
mux = 2
segment = 4
address = 0b1010_000
device = "at24csw080"
description = "U.2 Sharkfin H VPD"
name = "sharkfin_h_vpd"
refdes = "J213"
removable = true

[[config.i2c.devices]]
bus = "front"
mux = 2
segment = 4
address = 0b0111_000
device = "max5970"
description = "U.2 Sharkfin H hot swap controller"
power = { rails = [ "V12_U2H_A0", "V3P3_U2H_A0" ], pmbus = false }
sensors = { voltage = 2, current = 2 }
name = "sharkfin_h_hsc"
refdes = "J213"
removable = true

[[config.i2c.devices]]
bus = "front"
mux = 2
segment = 4
address = 0b110_1010
device = "nvme_bmc"
description = "U.2 H NVMe Basic Management Control"
sensors = { temperature = 1 }
name = "U2_N7"
refdes = "J213"
removable = true

[[config.i2c.devices]]
bus = "front"
mux = 3
segment = 1
address = 0b1010_000
device = "at24csw080"
description = "U.2 Sharkfin I VPD"
name = "sharkfin_i_vpd"
refdes = "J214"
removable = true

[[config.i2c.devices]]
bus = "front"
mux = 3
segment = 1
address = 0b0111_000
device = "max5970"
description = "U.2 Sharkfin I hot swap controller"
power = { rails = [ "V12_U2I_A0", "V3P3_U2I_A0" ], pmbus = false }
sensors = { voltage = 2, current = 2 }
name = "sharkfin_i_hsc"
refdes = "J214"
removable = true

[[config.i2c.devices]]
bus = "front"
mux = 3
segment = 1
address = 0b110_1010
device = "nvme_bmc"
description = "U.2 I NVMe Basic Management Control"
sensors = { temperature = 1 }
name = "U2_N8"
refdes = "J214"
removable = true

[[config.i2c.devices]]
bus = "front"
mux = 3
segment = 2
address = 0b1010_000
device = "at24csw080"
description = "U.2 Sharkfin J VPD"
name = "sharkfin_j_vpd"
refdes = "J215"
removable = true

[[config.i2c.devices]]
bus = "front"
mux = 3
segment = 2
address = 0b0111_000
device = "max5970"
description = "U.2 Sharkfin J hot swap controller"
power = { rails = [ "V12_U2J_A0", "V3P3_U2J_A0" ], pmbus = false }
sensors = { voltage = 2, current = 2 }
name = "sharkfin_j_hsc"
refdes = "J215"
removable = true

[[config.i2c.devices]]
bus = "front"
mux = 3
segment = 2
address = 0b110_1010
device = "nvme_bmc"
description = "U.2 J NVMe Basic Management Control"
sensors = { temperature = 1 }
name = "U2_N9"
refdes = "J215"
removable = true

[[config.i2c.devices]]
bus = "front"
mux = 3
segment = 4
address = 0b1010_000
device = "at24csw080"
name = "local_vpd"
description = "Gimlet VPD"
refdes = "U615"

#
# M.2 NVMe bus mux. Segments:
#
# SEG  CLOCK                              DATA
#   1  SMBUS_SP_TO_M2A_SMCLK_A2_V3P3      SMBUS_SP_TO_M2A_SMDAT_A2_V3P3
#   2  SMBUS_SP_TO_M2B_SMCLK_A2_V3P3      SMBUS_SP_TO_M2B_SMDAT_A2_V3P3
#   3  SMBUS_SP_TO_FAN_FRU_SMCLK_A2_V3P3  SMBUS_SP_TO_FAN_FRU_SMDAT_A2_V3P3
#   4  SMBUS_SP_TO_NIC_TEMP_SMCLK_A2_V3P3 SMBUS_SP_TO_NIC_TEMP_SMCDAT_A2_V3P3
#
[[config.i2c.devices]]
bus = "m2"
address = 0x73
device = "pca9545"
description = "M.2 mux"
refdes = "U422"

[[config.i2c.devices]]
bus = "m2"
mux = 1
segment = 3
address = 0b1010_000
device = "at24csw080"
description = "Fan VPD"
refdes = "J180"
name = "fan_vpd"
removable = true

[[config.i2c.devices]]
bus = "m2"
mux = 1
segment = 4
address = 0x4c
device = "tmp451"
name = "t6"
sensors = { temperature = 1 }
description = "T6 temperature sensor"
refdes = "U491"

[[config.i2c.devices]]
bus = "mid"
address = 0x24
device = "tps546b24a"
description = "A2 3.3V rail"
power = { rails = [ "V3P3_SP_A2" ] }
sensors = { temperature = 1, voltage = 1, current = 1 }
refdes = "U522"
name = "v3p3_sp_a2"

[[config.i2c.devices]]
bus = "mid"
address = 0x26
device = "tps546b24a"
description = "A0 3.3V rail"
power = { rails = [ "V3P3_SYS_A0" ] }
sensors = { temperature = 1, voltage = 1, current = 1 }
refdes = "U560"
name = "v3p3_sys_a0"

[[config.i2c.devices]]
bus = "mid"
address = 0x27
device = "tps546b24a"
description = "A2 5V rail"
power = { rails = [ "V5_SYS_A2" ] }
sensors = { temperature = 1, voltage = 1, current = 1 }
refdes = "U524"
name = "v5p0_sys_a2"

[[config.i2c.devices]]
bus = "mid"
address = 0x29
device = "tps546b24a"
description = "A2 1.8V rail"
power = { rails = [ "V1P8_SYS_A2" ] }
sensors = { temperature = 1, voltage = 1, current = 1 }
refdes = "U561"
name = "v1p8_sys_a2"

[[config.i2c.devices]]
bus = "mid"
address = 0x3a
device = "max5970"
name = "m2"
description = "M.2 hot plug controller"
power = { rails = [ "V3P3_M2A_A0HP", "V3P3_M2B_A0HP" ], pmbus = false }
sensors = { voltage = 2, current = 2 }
refdes = "U275"

[[config.i2c.devices]]
bus = "mid"
address = 0x3c
device = "sbrmi"
name = "RMI"
description = "CPU via SB-RMI"

[[config.i2c.devices]]
bus = "mid"
address = 0x4c
device = "sbtsi"
name = "CPU"
description = "CPU temperature sensor"
sensors = { temperature = 1 }

[[config.i2c.devices]]
bus = "mid"
address = 0x58
device = "idt8a34003"
description = "Clock generator"
refdes = "U446"

[[config.i2c.devices]]
bus = "mid"
address = 0x5a
device = "raa229618"
description = "CPU power controller"
power.rails = [ "VDD_VCORE", "VDD_MEM_ABCD" ]
power.phases = [ [ 12, 13, 14, 15, 16, 17, 18, 19 ], [ 0, 1, 2, 3 ] ]
sensors = { temperature = 2, power = 2, voltage = 2, current = 2 }
refdes = "U350"

[[config.i2c.devices]]
bus = "mid"
address = 0x5b
device = "raa229618"
description = "SoC power controller"
power.rails = [ "VDDCR_SOC", "VDD_MEM_EFGH" ]
power.phases = [ [ 16, 17, 18, 19 ], [ 0, 1, 2, 3 ] ]
sensors = { temperature = 2, power = 2, voltage = 2, current = 2 }
refdes = "U351"

[[config.i2c.devices]]
bus = "mid"
address = 0x5c
device = "isl68224"
description = "DIMM/SP3 1.8V A0 power controller"
power.rails = [ "VPP_ABCD", "VPP_EFGH", "V1P8_SP3" ]
power.phases = [ [ 0 ], [ 1 ], [ 2 ] ]
sensors = { voltage = 3, current = 3 }
refdes = "U352"

[[config.i2c.devices]]
bus = "rear"
address = 0x10
device = "adm1272"
description = "Fan hot swap controller"
power = { rails = [ "V54_FAN" ] }
sensors = { temperature = 1, voltage = 1, current = 1 }
refdes = "U419"

[[config.i2c.devices]]
bus = "rear"
address = 0x14
device = "adm1272"
description = "Sled hot swap controller"
power = { rails = [ "V54_HS_OUTPUT" ] }
sensors = { temperature = 1, voltage = 1, current = 1 }
refdes = "U452"

[[config.i2c.devices]]
bus = "rear"
address = 0x20
device = "max31790"
description = "Fan controller"
sensors = { speed = 6, names = [
    "Southeast", "Northeast", "South", "North", "Southwest", "Northwest"
] }
refdes = "U321"

[[config.i2c.devices]]
bus = "rear"
address = 0x25
device = "tps546b24a"
description = "T6 power controller"
power = { rails = [ "V0P96_NIC_VDD_A0HP" ] }
sensors = { temperature = 1, voltage = 1, current = 1 }
refdes = "U565"
name = "v0p96_nic"

[[config.i2c.devices]]
bus = "rear"
address = 0x48
device = "tmp117"
name = "Northeast"
description = "Northeast temperature sensor"
sensors = { temperature = 1 }
removable = true
refdes = "J197"

[[config.i2c.devices]]
bus = "rear"
address = 0x49
device = "tmp117"
name = "North"
description = "North temperature sensor"
sensors = { temperature = 1 }
removable = true
refdes = "J198"

[[config.i2c.devices]]
bus = "rear"
address = 0x4a
device = "tmp117"
name = "Northwest"
description = "Northwest temperature sensor"
sensors = { temperature = 1 }
removable = true
refdes = "J199"

[[config.i2c.devices]]
bus = "rear"
address = 0x67
device = "bmr491"
name = "IBC"
description = "Intermediate bus converter"
power = { rails = [ "V12_SYS_A2" ] }
sensors = { temperature = 1, power = 1, voltage = 1, current = 1 }
refdes = "U431"

################################################################################
# DIMM slots
[[config.i2c.devices]]
bus = "mid"
address = 0x18
device = "tse2004av"
name = "DIMM_A0"
description = "DIMM A0"
sensors = { temperature = 1 }
refdes = "M0"
removable = true

[[config.i2c.devices]]
bus = "mid"
address = 0x19
device = "tse2004av"
name = "DIMM_A1"
description = "DIMM A1"
sensors = { temperature = 1 }
refdes = "M8"
removable = true

[[config.i2c.devices]]
bus = "mid"
address = 0x1a
device = "tse2004av"
name = "DIMM_B0"
description = "DIMM B0"
sensors = { temperature = 1 }
refdes = "M1"
removable = true

[[config.i2c.devices]]
bus = "mid"
address = 0x1b
device = "tse2004av"
name = "DIMM_B1"
description = "DIMM B1"
sensors = { temperature = 1 }
refdes = "M9"
removable = true

[[config.i2c.devices]]
bus = "mid"
address = 0x1c
device = "tse2004av"
name = "DIMM_C0"
description = "DIMM C0"
sensors = { temperature = 1 }
refdes = "M2"
removable = true

[[config.i2c.devices]]
bus = "mid"
address = 0x1d
device = "tse2004av"
name = "DIMM_C1"
description = "DIMM C1"
sensors = { temperature = 1 }
refdes = "M10"
removable = true

[[config.i2c.devices]]
bus = "mid"
address = 0x1e
device = "tse2004av"
name = "DIMM_D0"
description = "DIMM D0"
sensors = { temperature = 1 }
refdes = "M3"
removable = true

[[config.i2c.devices]]
bus = "mid"
address = 0x1f
device = "tse2004av"
name = "DIMM_D1"
description = "DIMM D1"
sensors = { temperature = 1 }
refdes = "M11"
removable = true

[[config.i2c.devices]]
bus = "rear"
address = 0x18
device = "tse2004av"
name = "DIMM_E0"
description = "DIMM E0"
sensors = { temperature = 1 }
refdes = "M4"
removable = true

[[config.i2c.devices]]
bus = "rear"
address = 0x19
device = "tse2004av"
name = "DIMM_E1"
description = "DIMM E1"
sensors = { temperature = 1 }
refdes = "M12"
removable = true

[[config.i2c.devices]]
bus = "rear"
address = 0x1a
device = "tse2004av"
name = "DIMM_F0"
description = "DIMM F0"
sensors = { temperature = 1 }
refdes = "M5"
removable = true

[[config.i2c.devices]]
bus = "rear"
address = 0x1b
device = "tse2004av"
name = "DIMM_F1"
description = "DIMM F1"
sensors = { temperature = 1 }
refdes = "M13"
removable = true

[[config.i2c.devices]]
bus = "rear"
address = 0x1c
device = "tse2004av"
name = "DIMM_G0"
description = "DIMM G0"
sensors = { temperature = 1 }
refdes = "M6"
removable = true

[[config.i2c.devices]]
bus = "rear"
address = 0x1d
device = "tse2004av"
name = "DIMM_G1"
description = "DIMM G1"
sensors = { temperature = 1 }
refdes = "M14"
removable = true

[[config.i2c.devices]]
bus = "rear"
address = 0x1e
device = "tse2004av"
name = "DIMM_H0"
description = "DIMM H0"
sensors = { temperature = 1 }
refdes = "M7"
removable = true

[[config.i2c.devices]]
bus = "rear"
address = 0x1f
device = "tse2004av"
name = "DIMM_H1"
description = "DIMM H1"
sensors = { temperature = 1 }
refdes = "M15"
removable = true

################################################################################

[config.spi.spi2]
controller = 2

[config.spi.spi2.mux_options.port_i]
outputs = [
    {port = "I", pins = [1, 3], af = 5},
]
input = {port = "I", pin = 2, af = 5}

[config.spi.spi2.mux_options.port_b]
outputs = [
    {port = "B", pins = [13, 15], af = 5},
]
input = {port = "B", pin = 14, af = 5}

#
# SP_TO_SEQ_SPI_SS
#
[config.spi.spi2.devices.sequencer]
mux = "port_b"
cs = [{port = "B", pin = 5}]

[config.spi.spi2.devices.ice40]
mux = "port_b"
cs = [{port = "B", pin = 5}]

#
# SPI_SP_TO_MGMT_MUX_CSN
#
[config.spi.spi2.devices.ksz8463]
mux = "port_i"
cs = [{port = "I", pin = 0}]

#
# SP_TO_FLASH_SPI_CS
#
[config.spi.spi2.devices.local_flash]
mux = "port_b"
cs = [{port = "B", pin = 12}]

[config.spi.spi4]
controller = 4

[config.spi.spi4.mux_options.rot]
outputs = [
    {port = "E", pins = [2, 6], af = 5},
]
input = {port = "E", pin = 5, af = 5}

#
# SPI_SP_TO_ROT_CS_R_L
#
[config.spi.spi4.devices.rot]
mux = "rot"
cs = [{port = "E", pin = 4}]
clock_divider = "DIV256"

# VLAN configuration
[config.net.vlans.sidecar1]
vid = 0x301
trusted = true
port = 1

[config.net.vlans.sidecar2]
vid = 0x302
trusted = true
port = 2

# UDP ports in sockets below are assigned in oxidecomputer/oana

[config.net.sockets.echo]
kind = "udp"
owner = {name = "udpecho", notification = "socket"}
port = 7
tx = { packets = 3, bytes = 1024 }
rx = { packets = 3, bytes = 1024 }

[config.net.sockets.broadcast]
kind = "udp"
owner = {name = "udpbroadcast", notification = "socket"}
port = 997
tx = { packets = 3, bytes = 1024 }
rx = { packets = 3, bytes = 1024 }

[config.net.sockets.control_plane_agent]
kind = "udp"
owner = {name = "control_plane_agent", notification = "socket"}
port = 11111
tx = { packets = 3, bytes = 2048 }
rx = { packets = 3, bytes = 2048 }

[config.net.sockets.dump_agent]
kind = "udp"
owner = {name = "dump_agent", notification = "socket"}
port = 11113
tx = { packets = 3, bytes = 1024 }
rx = { packets = 3, bytes = 1024 }

[config.net.sockets.inspector]
kind = "udp"
owner = {name = "gimlet_inspector", notification = "socket"}
port = 23547
tx = { packets = 3, bytes = 1024 }
rx = { packets = 3, bytes = 512 }
<<<<<<< HEAD

[config.net.sockets.ereport]
kind = "udp"
owner = {name = "snitch", notification = "socket"}
port = 57005
tx = { packets = 3, bytes = 1024 }
# v0 ereport requests are always 35B, so just make the buffer exactly
# that size...
rx = { packets = 3, bytes = 35 }

[config.sprot]
# ROT_IRQ (af=0 for GPIO, af=15 when EXTI is implemneted)
rot_irq = { port = "E", pin = 3, af = 0}
=======
>>>>>>> 437c0536
<|MERGE_RESOLUTION|>--- conflicted
+++ resolved
@@ -1335,7 +1335,6 @@
 port = 23547
 tx = { packets = 3, bytes = 1024 }
 rx = { packets = 3, bytes = 512 }
-<<<<<<< HEAD
 
 [config.net.sockets.ereport]
 kind = "udp"
@@ -1344,10 +1343,4 @@
 tx = { packets = 3, bytes = 1024 }
 # v0 ereport requests are always 35B, so just make the buffer exactly
 # that size...
-rx = { packets = 3, bytes = 35 }
-
-[config.sprot]
-# ROT_IRQ (af=0 for GPIO, af=15 when EXTI is implemneted)
-rot_irq = { port = "E", pin = 3, af = 0}
-=======
->>>>>>> 437c0536
+rx = { packets = 3, bytes = 35 }