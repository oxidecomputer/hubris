--- conflicted
+++ resolved
@@ -279,16 +279,6 @@
 task-slots = ["sys", "i2c_driver"]
 stacksize = 800
 
-<<<<<<< HEAD
-[tasks.dump_agent]
-name = "task-dump-agent"
-priority = 4
-max-sizes = {flash = 8192, ram = 2048 }
-start = true
-task-slots = ["sprot"]
-stacksize = 1200
-uses = [ "sram2", "sram3", "sram4" ]
-=======
 [tasks.user_leds]
 name = "drv-user-leds"
 features = ["stm32h7"]
@@ -296,7 +286,15 @@
 max-sizes = {flash = 2048, ram = 1024}
 start = true
 task-slots = ["sys"]
->>>>>>> f880ee4c
+
+[tasks.dump_agent]
+name = "task-dump-agent"
+priority = 4
+max-sizes = {flash = 8192, ram = 2048 }
+start = true
+task-slots = ["sprot"]
+stacksize = 1200
+uses = [ "sram2", "sram3", "sram4" ]
 
 [tasks.idle]
 name = "task-idle"
