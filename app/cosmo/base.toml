--- conflicted
+++ resolved
@@ -1477,7 +1477,6 @@
 tx = { packets = 3, bytes = 1024 }
 rx = { packets = 3, bytes = 1024 }
 
-<<<<<<< HEAD
 [config.net.sockets.ereport]
 kind = "udp"
 owner = {name = "snitch", notification = "socket"}
@@ -1487,12 +1486,6 @@
 # that size...
 rx = { packets = 3, bytes = 35 }
 
-[config.sprot]
-# ROT_IRQ (af=0 for GPIO, af=15 when EXTI is implemneted)
-rot_irq = { port = "F", pin = 2, af = 0} # XXX can we use EXTI now?
-
-=======
->>>>>>> 437c0536
 [config.auxflash]
 memory-size = 33_554_432 # 256 Mib / 32 MiB
 slot-count = 16 # 2 MiB slots
