--- conflicted
+++ resolved
@@ -19,15 +19,9 @@
     println!("cargo:rerun-if-changed=memory.x");
 
     // Track down a compatible objcopy.
-<<<<<<< HEAD
     let objcopy = check_objcopy("objcopy")
-        .or_else(|| check_objcopy("llvm-objcopy"))
         .or_else(|| check_objcopy("arm-none-eabi-objcopy"))
         .or_else(|| check_objcopy("arm-linux-gnu-objcopy"))
-=======
-    let objcopy = which::which("arm-none-eabi-objcopy")
-        .or_else(|_| which::which("arm-linux-gnu-objcopy"))
->>>>>>> 0595f2dd
         .expect("Can't find ARM objcopy in path?");
 
     // Guess at the path to the task binaries.
