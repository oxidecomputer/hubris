// This Source Code Form is subject to the terms of the Mozilla Public
// License, v. 2.0. If a copy of the MPL was not distributed with this
// file, You can obtain one at https://mozilla.org/MPL/2.0/.

use core::cell::Cell;

use crate::{
    pmbus_validate, BadValidation, CurrentSensor, TempSensor, Validate,
    VoltageSensor,
};
use drv_i2c_api::*;
use pmbus::commands::raa229618::*;
use pmbus::commands::CommandCode;
use pmbus::*;
use userlib::units::*;

const PHASE_RAIL: u8 = 0x80;

pub struct Raa229618 {
    device: I2cDevice,
    rail: u8,
    mode: Cell<Option<pmbus::VOutModeCommandData>>,
}

impl core::fmt::Display for Raa229618 {
    fn fmt(&self, f: &mut core::fmt::Formatter<'_>) -> core::fmt::Result {
        write!(f, "raa229618: {}", &self.device)
    }
}

#[derive(Copy, Clone, Debug, PartialEq)]
pub enum Error {
    BadRead { cmd: u8, code: ResponseCode },
    BadWrite { cmd: u8, code: ResponseCode },
    BadData { cmd: u8 },
    BadValidation { cmd: u8, code: ResponseCode },
    InvalidData { err: pmbus::Error },
}

impl From<BadValidation> for Error {
    fn from(value: BadValidation) -> Self {
        Self::BadValidation {
            cmd: value.cmd,
            code: value.code,
        }
    }
}

impl From<Error> for ResponseCode {
    fn from(err: Error) -> Self {
        match err {
            Error::BadRead { code, .. } => code,
            Error::BadWrite { code, .. } => code,
            Error::BadValidation { code, .. } => code,
            _ => panic!(),
        }
    }
}

impl From<pmbus::Error> for Error {
    fn from(err: pmbus::Error) -> Self {
        Error::InvalidData { err }
    }
}

impl Raa229618 {
    pub fn new(device: &I2cDevice, rail: u8) -> Self {
        Raa229618 {
            device: *device,
            rail,
            mode: Cell::new(None),
        }
    }

    pub fn read_mode(&self) -> Result<pmbus::VOutModeCommandData, Error> {
        Ok(match self.mode.get() {
            None => {
                let mode = pmbus_rail_read!(
                    self.device,
                    self.rail,
                    commands::VOUT_MODE
                )?;
                self.mode.set(Some(mode));
                mode
            }
            Some(mode) => mode,
        })
    }

    pub fn turn_off(&mut self) -> Result<(), Error> {
        let mut op = pmbus_rail_read!(self.device, self.rail, OPERATION)?;
        op.set_on_off_state(OPERATION::OnOffState::Off);
        pmbus_rail_write!(self.device, self.rail, OPERATION, op)
    }

    pub fn turn_on(&mut self) -> Result<(), Error> {
        let mut op = pmbus_rail_read!(self.device, self.rail, OPERATION)?;
        op.set_on_off_state(OPERATION::OnOffState::On);
        pmbus_rail_write!(self.device, self.rail, OPERATION, op)
    }

    pub fn set_vout(&mut self, value: Volts) -> Result<(), Error> {
        if value > Volts(3.050) {
            Err(Error::InvalidData {
                err: pmbus::Error::ValueOutOfRange,
            })
        } else {
            let mut vout = VOUT_COMMAND::CommandData(0);
            vout.set(self.read_mode()?, pmbus::units::Volts(value.0))?;
            pmbus_rail_write!(self.device, self.rail, VOUT_COMMAND, vout)
        }
    }

<<<<<<< HEAD
    pub fn read_phase_current(&self, phase: Phase) -> Result<Amperes, Error> {
        let iout = pmbus_rail_phase_read!(
            self.device,
            PHASE_RAIL,
            phase.0,
            PHASE_CURRENT
        )?;
        Ok(Amperes(iout.get()?.0))
=======
    pub fn i2c_device(&self) -> &I2cDevice {
        &self.device
>>>>>>> f752656e
    }
}

impl Validate<Error> for Raa229618 {
    fn validate(device: &I2cDevice) -> Result<bool, Error> {
        let expected = &[0x00, 0x99, 0xd2, 0x49];
        pmbus_validate(device, CommandCode::IC_DEVICE_ID, expected)
            .map_err(Into::into)
    }
}

impl VoltageSensor<Error> for Raa229618 {
    fn read_vout(&self) -> Result<Volts, Error> {
        let vout = pmbus_rail_read!(self.device, self.rail, READ_VOUT)?;
        Ok(Volts(vout.get(self.read_mode()?)?.0))
    }
}

impl TempSensor<Error> for Raa229618 {
    fn read_temperature(&self) -> Result<Celsius, Error> {
        let t = pmbus_rail_read!(self.device, self.rail, READ_TEMPERATURE_1)?;
        Ok(Celsius(t.get()?.0))
    }
}

impl CurrentSensor<Error> for Raa229618 {
    fn read_iout(&self) -> Result<Amperes, Error> {
        let iout = pmbus_rail_read!(self.device, self.rail, READ_IOUT)?;
        Ok(Amperes(iout.get()?.0))
    }
}<|MERGE_RESOLUTION|>--- conflicted
+++ resolved
@@ -111,7 +111,6 @@
         }
     }
 
-<<<<<<< HEAD
     pub fn read_phase_current(&self, phase: Phase) -> Result<Amperes, Error> {
         let iout = pmbus_rail_phase_read!(
             self.device,
@@ -120,10 +119,10 @@
             PHASE_CURRENT
         )?;
         Ok(Amperes(iout.get()?.0))
-=======
+    }    
+
     pub fn i2c_device(&self) -> &I2cDevice {
         &self.device
->>>>>>> f752656e
     }
 }
 
