--- conflicted
+++ resolved
@@ -451,44 +451,16 @@
             .unwrap();
         Ok(())
     }
-<<<<<<< HEAD
-=======
-
-    fn load_clock_config(
-        &mut self,
-        _: &RecvMessage,
-    ) -> Result<(), RequestError<SeqError>> {
-        ringbuf_entry!(Trace::LoadClockConfig);
-
-        let mut packet = 0;
-
-        payload::idt8a3xxxx_payload(|buf| {
-            ringbuf_entry!(Trace::ClockConfigWrite(packet));
-            match self.clockgen.write(buf) {
-                Err(err) => {
-                    ringbuf_entry!(Trace::ClockConfigFailed(packet, err));
-                    Err(SeqError::ClockConfigFailed)
-                }
-
-                Ok(_) => {
-                    ringbuf_entry!(Trace::ClockConfigSuccess(packet));
-                    packet += 1;
-                    Ok(())
-                }
-            }
-        })?;
-        self.clock_config_loaded = true;
-
-        Ok(())
-    }
-
+
+    //
+    // By the time we are hanging out the shingle, the clock config is loaded.
+    //
     fn is_clock_config_loaded(
         &mut self,
         _: &RecvMessage,
     ) -> Result<u8, RequestError<SeqError>> {
-        Ok(self.clock_config_loaded as u8)
-    }
->>>>>>> 2c9bfe86
+        Ok(1)
+    }
 }
 
 fn reprogram_fpga(
