--- conflicted
+++ resolved
@@ -483,7 +483,6 @@
         const PG_V3P3_MASK: u16 = 1 << 6;
         // Gimlet provides external pullups.
         const PGS_PULL: gpio_api::Pull = gpio_api::Pull::None;
-<<<<<<< HEAD
 
         task_slot!(I2C, i2c_driver);
         include!(concat!(env!("OUT_DIR"), "/i2c_config.rs"));
@@ -517,36 +516,6 @@
             vdd_vcore.turn_on().unwrap();
             vddcr_soc.turn_on().unwrap();
         }
-    } else if #[cfg(feature = "standalone")] {
-        // This is all nonsense to get xtask check to work.
-
-        const SEQ_SPI_DEVICE: u8 = 0;
-        const ICE40_SPI_DEVICE: u8 = 1;
-
-        const ICE40_CONFIG: ice40::Config = ice40::Config {
-            creset_port: gpio_api::Port::D,
-            creset_pin_mask: 1 << 5,
-            cdone_port: gpio_api::Port::B,
-            cdone_pin_mask: 1 << 4,
-        };
-
-        const GLOBAL_RESET: Option<(gpio_api::Port, u16)> = Some((
-            gpio_api::Port::A,
-            1 << 6,
-        ));
-
-        const FPGA_HACK_PINS: Option<&[(gpio_api::Port, u16, bool)]> = None;
-
-        const ENABLES_PORT: gpio_api::Port = gpio_api::Port::A;
-        const ENABLE_V1P2_MASK: u16 = 1 << 15;
-        const ENABLE_V3P3_MASK: u16 = 1 << 4;
-
-        const PGS_PORT: gpio_api::Port = gpio_api::Port::C;
-        const PG_V1P2_MASK: u16 = 1 << 7;
-        const PG_V3P3_MASK: u16 = 1 << 6;
-        const PGS_PULL: gpio_api::Pull = gpio_api::Pull::None;
-=======
->>>>>>> 32d8be19
     } else {
         compiler_error!("unsupported target board");
     }
