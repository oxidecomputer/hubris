--- conflicted
+++ resolved
@@ -278,12 +278,6 @@
 
             let select_pin = gpio_api::Port::F.pin(5);
             let reset_pin = gpio_api::Port::F.pin(4);
-<<<<<<< HEAD
-        } else if #[cfg(feature = "standalone")] {
-            let select_pin = gpio_api::Port::B.pin(2);
-            let reset_pin = gpio_api::Port::B.pin(2);
-=======
->>>>>>> 32d8be19
         } else {
             compile_error!("unsupported board");
         }
