// This Source Code Form is subject to the terms of the Mozilla Public
// License, v. 2.0. If a copy of the MPL was not distributed with this
// file, You can obtain one at https://mozilla.org/MPL/2.0/.

use anyhow::{bail, Context};
use convert_case::{Case, Casing};
use serde::Deserialize;
use serde_with::{serde_as, DefaultOnNull};
use std::{fmt::Write, path::PathBuf};

#[serde_as]
#[derive(Debug, Deserialize)]
#[serde(tag = "type", rename_all = "lowercase")]
pub enum Node {
    Addrmap {
        inst_name: String,
        addr_offset: usize,
        children: Vec<Node>,
        orig_type_name: Option<String>,
        addr_span_bytes: Option<usize>,
    },
    Reg {
        inst_name: String,
        addr_offset: usize,
        regwidth: usize,
        children: Vec<Node>,
    },
    Field {
        inst_name: String,
        lsb: usize,
        msb: usize,
        encode: Option<Vec<EnumEncode>>,
        sw_access: SwAccess,
        #[serde_as(as = "DefaultOnNull")]
        desc: String,
    },
    Mem {
        inst_name: String,
        addr_offset: usize,
    },
}

#[derive(Debug, Deserialize)]
pub struct EnumEncode {
    name: String,
    value: u8,
}

#[derive(Debug, Deserialize)]
#[serde(rename_all = "lowercase")]
pub enum SwAccess {
    #[serde(alias = "r")]
    Read,
    #[serde(alias = "w")]
    Write,
    #[serde(alias = "rw")]
    ReadWrite,
}

impl SwAccess {
    fn is_read(&self) -> bool {
        matches!(self, SwAccess::Read | SwAccess::ReadWrite)
    }
    fn is_write(&self) -> bool {
        matches!(self, SwAccess::Write | SwAccess::ReadWrite)
    }
}

////////////////////////////////////////////////////////////////////////////////

fn recurse_addr_map(
    children: &[Node],
    offset: usize,
    prefix: &str,
    output: &mut String,
) {
    for child in children.iter() {
        match child {
            Node::Reg {
                inst_name,
                addr_offset,
                ..
            } => {
                writeln!(
                    output,
                    "    {prefix}{inst_name} = {:#x},",
                    offset + addr_offset
                )
                .unwrap();
            }
            Node::Addrmap {
                inst_name,
                addr_offset,
                children,
                ..
            } => {
                recurse_addr_map(
                    children,
                    offset + addr_offset,
                    &format!("{inst_name}_{prefix}"),
                    output,
                );
            }
            Node::Mem {
                inst_name,
                addr_offset,
                ..
            } => {
                writeln!(
                    output,
                    "    {prefix}{inst_name} = {:#x},",
                    offset + addr_offset
                )
                .unwrap();
            }
            _ => panic!("unexpected child {child:?}"),
        }
    }
}

pub fn build_addr_map(node: &Node, output: &mut String) {
    let children = if let Node::Addrmap { children, .. } = node {
        children
    } else {
        panic!("top-level node is not addrmap");
    };

    writeln!(
        output,
        "\
#[derive(Copy, Clone, PartialEq)]
#[allow(non_camel_case_types)]
#[allow(clippy::upper_case_acronyms)]
pub enum Addr {{"
    )
    .unwrap();

    recurse_addr_map(children, 0, "", output);

    writeln!(output, "}}").unwrap();
    writeln!(
        output,
        "
impl From<Addr> for u16 {{
    fn from(a: Addr) -> Self {{
        a as u16
    }}
}}"
    )
    .unwrap();

    writeln!(
        output,
        "
impl Addr {{
    /// Returns true iff this `Addr` immediately precedes the parameter,
    /// which can be useful to statically assert that multibyte reads will
    /// read the desired registers.
    pub const fn precedes(self, other: Addr) -> bool {{
        self as u16 + 1 == other as u16
    }}
}}"
    )
    .unwrap();
}

////////////////////////////////////////////////////////////////////////////////

fn write_reg_fields(
    parents: Vec<String>,
    children: &[Node],
    prefix: &str,
    output: &mut String,
) {
    // We need this to implement the u8 -> enum conversion
    let parent_chain = parents.join("::");

    for child in children.iter() {
        if let Node::Field {
            inst_name,
            lsb,
            msb,
            encode,
            ..
        } = child
        {
            let nbits = *msb - *lsb + 1;
            let mask = ((1 << nbits) - 1) << *lsb;
            writeln!(
                output,
                "\
{prefix}        #[allow(dead_code)]
{prefix}        #[allow(non_upper_case_globals)]
{prefix}        pub const {inst_name}: u8 = 0b{mask:08b};",
            )
            .unwrap();

            // Deal with optional encoded Enums on this field
            if let Some(x) = encode {
                let name_camel = inst_name.to_case(Case::UpperCamel);
                let encode_name = format!("{name_camel}Encoded");
                writeln!(
                    output,
                    "
{prefix}        #[derive(Copy, Clone, Eq, PartialEq)]
{prefix}        #[allow(dead_code)]
{prefix}        pub enum {encode_name} {{"
                )
                .unwrap();

                // unpack all of the enum variant -> u8 information
                for item in x {
                    writeln!(
                        output,
                        "{prefix}            {0} = {1:#04x},",
                        item.name.to_case(Case::UpperCamel),
                        item.value
                    )
                    .unwrap();
                }

                writeln!(output, "{prefix}        }}").unwrap();

                // We want to implement TryFrom<u8> rather than From<u8>
                // because the u8 -> enum conversion can fail if the value
                // is not a valid enum variant. Additionally, we mask off
                // the supplied u8 with the mask of the field so encoded
                // fields could be colocated in a register with other fields
                writeln!(
                    output,
                    "
{prefix}        impl TryFrom<u8> for {encode_name} {{
{prefix}            type Error = u8;
{prefix}            fn try_from(x: u8) -> Result<Self, Self::Error> {{
{prefix}                use crate::{parent_chain}::{encode_name}::*;
{prefix}                let x_masked = x & {inst_name};
{prefix}                match x_masked {{"
                )
                .unwrap();
                for item in x {
                    writeln!(
                        output,
                        "{prefix}                    {1:#04x} => Ok({0}),",
                        item.name.to_case(Case::UpperCamel),
                        item.value
                    )
                    .unwrap();
                }
                writeln!(
                    output,
                    "{prefix}                    _ => Err(x),
{prefix}                }}
{prefix}            }}
{prefix}        }}\n"
                )
                .unwrap();
            }
        } else {
            panic!("unexpected non-Field: {child:?}");
        }
    }
}

fn write_node(
    parents: &[String],
    node: &Node,
    prefix: &str,
    output: &mut String,
) {
    match node {
        Node::Reg {
            inst_name,
            regwidth,
            children,
            ..
        } => {
            if *regwidth != 8 {
                panic!("only 8-bit registers supported");
            }
            writeln!(
                output,
                "\
{prefix}    #[allow(non_snake_case)]
{prefix}    pub mod {inst_name} {{",
            )
            .unwrap();

            // Extend the knowledge of parents as we descend
            let mut new_parents = parents.to_owned();
            new_parents.push(inst_name.clone());
            write_reg_fields(new_parents, children, prefix, output);

            writeln!(output, "{prefix}    }}").unwrap();
        }

        Node::Mem { inst_name, .. } => {
            writeln!(
                output,
                "\
{prefix}    #[allow(non_snake_case)]
{prefix}    pub mod {inst_name} {{",
            )
            .unwrap();

            writeln!(output, "{prefix}    }}").unwrap();
        }

        // Recurse into Addrmap
        Node::Addrmap {
            inst_name,
            children,
            ..
        } => {
            writeln!(
                output,
                "\
{prefix}    #[allow(non_snake_case)]
{prefix}    pub mod {inst_name} {{",
            )
            .unwrap();

            let mut new_parents = parents.to_owned();
            new_parents.push(inst_name.clone());
            recurse_reg_map(
                &new_parents,
                children,
                &format!("    {prefix}"),
                output,
            );
            writeln!(output, "{prefix}    }}").unwrap();
        }

        _ => {
            panic!("unexpected child {node:?}");
        }
    }
}

fn recurse_reg_map(
    parents: &[String],
    children: &[Node],
    prefix: &str,
    output: &mut String,
) {
    for child in children.iter() {
        write_node(parents, child, prefix, output);
    }
}

pub fn build_reg_map(node: &Node, output: &mut String) {
    let children = if let Node::Addrmap { children, .. } = node {
        children
    } else {
        panic!("top-level node is not addrmap");
    };

    writeln!(
        output,
        "
#[allow(non_snake_case)]
pub mod Reg {{"
    )
    .unwrap();

    // The nested layers may require type information that requires knowledge
    // of where they are in the tree.
    let root = vec!["Reg".to_string()];
    recurse_reg_map(&root, children, "", output);

    writeln!(output, "}}").unwrap();
}

////////////////////////////////////////////////////////////////////////////////

pub fn fpga_regs(
    regs: &str,
) -> Result<String, Box<dyn std::error::Error + Send + Sync>> {
    let mut output = String::new();

    let node: Node = serde_json::from_str(regs)?;

    writeln!(&mut output, "// Auto-generated code, do not modify!").unwrap();
    build_addr_map(&node, &mut output);
    build_reg_map(&node, &mut output);

    Ok(output)
}

////////////////////////////////////////////////////////////////////////////////

pub fn build_peripheral(
    node: &Node,
    top: &Node,
    peripheral: &str,
    base_addr: u32,
    token: Option<&str>,
) -> anyhow::Result<String> {
    use heck::{ToSnakeCase, ToUpperCamelCase};
    use quote::quote;

    let periph_offset = match top {
        Node::Addrmap { children, .. } => {
            let Some(offset) = children.iter().find_map(|c| match c {
                Node::Addrmap {
                    inst_name,
                    addr_offset,
                    ..
                } if inst_name == peripheral => Some(addr_offset),
                _ => None,
            }) else {
                panic!("could not find '{peripheral}' in top map");
            };
            offset
        }
        _ => panic!("top node must be an addrmap"),
    };

    let Node::Addrmap { children, .. } = node else {
        panic!("peripheral node must be an addrmap");
    };
    let mut reg_definitions = vec![];
    let mut reg_types = vec![];
    let mut reg_decls = vec![];
    for c in children {
        let Node::Reg {
            inst_name,
            addr_offset,
            regwidth,
            children,
        } = c
        else {
            panic!("nodes within map must be registers, not {c:?}");
        };
        assert_eq!(*regwidth, 32, "only 32-bit registers are supported");
        let mut struct_fns = vec![];
        let mut view_values = vec![];
        let mut view_names = vec![];
        let mut view_types = vec![];
        let mut encode_types = vec![];
        for c in children {
            let Node::Field {
                inst_name,
                lsb,
                msb,
                encode,
                sw_access,
                desc,
            } = c
            else {
                panic!("nodes within register must be fields, not {c:?}");
            };
            let msb = u32::try_from(*msb).unwrap();
            let lsb = u32::try_from(*lsb).unwrap();
            let setter: syn::Ident =
                syn::parse_str(&format!("set_{}", inst_name.to_snake_case()))
                    .unwrap();
            let getter: syn::Ident =
                syn::parse_str(&inst_name.to_snake_case()).unwrap();
            if lsb == msb {
                if sw_access.is_write() {
                    struct_fns.push(quote! {
                        #[inline]
                        #[doc = #desc]
                        pub fn #setter(&self, t: bool) {
                            let mut d = self.get_raw();
                            if t {
                                d |= 1 << #msb;
                            } else {
                                d &= !(1 << #msb);
                            }
                            self.set_raw(d);
                        }
                    });
                }
                if sw_access.is_read() {
                    struct_fns.push(quote! {
                        #[inline]
                        #[doc = #desc]
                        pub fn #getter(&self) -> bool {
                            let d = self.get_raw();
                            (d & (1 << #msb)) != 0
                        }
                    });
                    view_values.push(quote! {
                        let #getter = (d & (1 << #msb)) != 0;
                    });
                    view_names.push(quote! { #getter });
                    view_types.push(quote! { pub #getter: bool });
                }
            } else if let Some(encode) = encode {
                let ty: syn::Ident =
                    syn::parse_str(&inst_name.to_upper_camel_case()).unwrap();
                let width = msb - lsb + 1;
                let mask = u32::try_from((1u64 << width) - 1).unwrap();
                let raw_ty = match width {
                    1 => unreachable!("1-bit integers should be bools"),
                    2..=8 => "u8",
                    9..=16 => "u16",
                    17..=32 => "u32",
                    _ => panic!("invalid width {width}"),
                };
                assert_eq!(width, 8, "EnumEncode must be 8 bits wide");
                let quoted = encode
                    .iter()
                    .map(|e| {
                        let v: syn::Ident =
                            syn::parse_str(&e.name.to_upper_camel_case())
                                .unwrap();
                        let i: syn::LitInt =
                            syn::parse_str(&format!("{}{raw_ty}", e.value))
                                .unwrap();
                        (v, i)
                    })
                    .collect::<Vec<_>>();

                let variants = quoted.iter().map(|(v, i)| quote! { #v = #i });
                let matches =
                    quoted.iter().map(|(v, i)| quote! { #i => Ok(Self::#v), });
                let raw_ty: syn::Ident = syn::parse_str(raw_ty).unwrap();
                encode_types.push(quote! {
                    #[derive(Debug, Clone, Copy, PartialEq, Eq)]
                    #[repr(#raw_ty)]
                    pub enum #ty {
                        #(#variants),*
                    }

                    impl core::convert::TryFrom<#raw_ty> for #ty {
                        type Error = #raw_ty;
                        fn try_from(t: #raw_ty) -> Result<Self, Self::Error> {
                            match t {
                                #(#matches)*
                                _ => Err(t),
                            }
                        }
                    }
                });
                if sw_access.is_write() {
                    struct_fns.push(quote! {
                        #[inline]
                        #[doc = #desc]
                        pub fn #setter(&self, t: #ty) {
                            let mut d = self.get_raw();
                            d &= !(#mask << #lsb);
                            d |= (u32::from(t as #raw_ty) & #mask) << #lsb;
                            self.set_raw(d);
                        }
                    });
                }
                if sw_access.is_read() {
                    struct_fns.push(quote! {
                        #[inline]
                        #[doc = #desc]
                        pub fn #getter(&self) -> Result<#ty, #raw_ty> {
                            let d = self.get_raw();
                            let t = ((d >> #lsb) & #mask) as #raw_ty;
                            #ty::try_from(t)
                        }
                    });
                    view_values.push(quote! {
                        let t = ((d >> #lsb) & #mask) as #raw_ty;
                        let #getter = #ty::try_from(t);
                    });
                    view_names.push(quote! { #getter });
                    view_types
                        .push(quote! { pub #getter: Result<#ty, #raw_ty> });
                }
            } else {
                let width = msb - lsb + 1;
                let mask = u32::try_from((1u64 << width) - 1).unwrap();
                let ty = match width {
                    1 => unreachable!("1-bit integers should be bools"),
                    2..=8 => "u8",
                    9..=16 => "u16",
                    17..=32 => "u32",
                    _ => panic!("invalid width {width}"),
                };
                let ty: syn::Ident = syn::parse_str(ty).unwrap();
                if sw_access.is_write() {
                    struct_fns.push(quote! {
                        #[inline]
                        #[doc = #desc]
                        pub fn #setter(&self, t: #ty) {
                            let mut d = self.get_raw();
                            d &= !(#mask << #lsb);
                            d |= (u32::from(t) & #mask) << #lsb;
                            self.set_raw(d);
                        }
                    });
                }
                if sw_access.is_read() {
                    struct_fns.push(quote! {
                        #[inline]
                        #[doc = #desc]
                        pub fn #getter(&self) -> #ty {
                            let d = self.get_raw();
                            ((d >> #lsb) & #mask) as #ty
                        }
                    });
                    view_values.push(quote! {
                        let #getter = ((d >> #lsb) & #mask) as #ty;
                    });
                    view_names.push(quote! { #getter });
                    view_types.push(quote! { pub #getter: #ty });
                }
            }
        }

        let inst_name = inst_name.to_upper_camel_case();
        let struct_name: syn::Ident = syn::parse_str(&inst_name).unwrap();
<<<<<<< HEAD
        let handle_name: syn::Ident = quote::format_ident!("{inst_name}Handle");
        let debug_name: syn::Ident = quote::format_ident!("{inst_name}Debug");
=======
        let handle_name: syn::Ident =
            syn::parse_str(&format!("{}Handle", inst_name)).unwrap();
        let view_name: syn::Ident =
            syn::parse_str(&format!("{}View", inst_name)).unwrap();
>>>>>>> 7584e1d0
        let reg_addr = base_addr
            + u32::try_from(*periph_offset).unwrap()
            + u32::try_from(*addr_offset).unwrap();
        let struct_def = quote! {
            pub struct #struct_name;
            #[allow(dead_code, clippy::useless_conversion, clippy::unnecessary_cast)]
            impl #struct_name {
                const ADDR: *mut u32 = #reg_addr as *mut u32;
                fn new() -> Self {
                    #struct_name
                }
                fn get_raw(&self) -> u32 {
                    unsafe {
                        Self::ADDR.read_volatile()
                    }
                }
                fn set_raw(&self, v: u32) {
                    unsafe {
                        Self::ADDR.write_volatile(v)
                    }
                }
                #[inline]
                pub fn modify<F: Fn(&mut #handle_name)>(&self, f: F) {
                    let mut v =
                        #handle_name(core::cell::Cell::new(self.get_raw()));
                    f(&mut v);
                    self.set_raw(v.0.get());
                }
                #[inline]
                pub fn view(&self) -> #view_name {
                    #view_name::from(self)
                }

                #(#struct_fns)*
            }

            pub struct #handle_name(core::cell::Cell<u32>);
            #[allow(dead_code, clippy::useless_conversion, clippy::unnecessary_cast)]
            impl #handle_name {
                fn get_raw(&self) -> u32 {
                    self.0.get()
                }
                fn set_raw(&self, v: u32) {
                    self.0.set(v)
                }
                #(#struct_fns)*
            }

            #[derive(Copy, Clone, Eq, PartialEq)]
            #[allow(dead_code, clippy::useless_conversion, clippy::unnecessary_cast)]
            pub struct #view_name {
                #(#view_types),*
            }
            #[allow(dead_code, clippy::useless_conversion, clippy::unnecessary_cast)]
            impl<'a> From<&'a #struct_name> for #view_name {
                #[inline]
                fn from(s: &'a #struct_name) -> #view_name {
                    #[allow(unused_variables)]
                    let d = s.get_raw();
                    #(#view_values)*
                    #view_name {
                        #(#view_names),*
                    }
                }
            }

            #(#encode_types)*
        };
        reg_definitions.push(struct_def);
        let reg_name: syn::Ident =
            syn::parse_str(&inst_name.to_snake_case()).unwrap();
        reg_types.push(quote! {
            pub #reg_name: #struct_name
        });
        reg_decls.push(quote! {
            #reg_name: #struct_name::new()
        });
    }

    let periph_name: syn::Ident =
        syn::parse_str(&peripheral.to_upper_camel_case()).unwrap();
    let peripheral_def = if let Some(token) = token {
        let token_ty: syn::Path = syn::parse_str(token).unwrap();
        quote! {
            #[allow(dead_code)]
            pub struct #periph_name {
                #(#reg_types),*
            }
            #[allow(dead_code)]
            impl #periph_name {
                pub fn new(_token: #token_ty) -> Self {
                    Self {
                        #(#reg_decls),*
                    }
                }
            }
            #(#reg_definitions)*
        }
    } else {
        quote! {
            #[allow(dead_code)]
            pub struct #periph_name {
                #(#reg_types),*
            }
            #[allow(dead_code)]
            impl #periph_name {
                pub fn new() -> Self {
                    Self {
                        #(#reg_decls),*
                    }
                }
            }
            #(#reg_definitions)*
        }
    };

    let f: syn::File = syn::parse2(peripheral_def).unwrap();
    Ok(prettyplease::unparse(&f))
}

/// Read and parse a JSON file containing a `Node`
pub fn read_parse(p: &std::path::Path) -> anyhow::Result<Node> {
    use std::io::Read;
    let mut data = vec![];
    std::fs::File::open(p)
        .with_context(|| format!("failed to open {p:?}"))?
        .read_to_end(&mut data)?;
    println!("cargo::rerun-if-changed={p:?}");
    let src = std::str::from_utf8(&data)?;
    let node: Node = serde_json::from_str(src)?;
    Ok(node)
}

/// Generates an FPGA peripheral for the given node
///
/// The register map and base address are loaded from environmental variables,
/// so this must be called in the context of a Hubris task build.
pub fn fpga_peripheral(name: &str, token: &str) -> anyhow::Result<String> {
    let base_addr: u32 = build_util::env_var("HUBRIS_MMIO_BASE_ADDRESS")?
        .parse()
        .context("parsing base address")?;
    let reg_map =
        PathBuf::from(build_util::env_var("HUBRIS_MMIO_REGISTER_MAP")?);

    let top = read_parse(&reg_map)?;

    let Node::Addrmap { children, .. } = &top else {
        bail!("expected addrmap for top, got {top:?}");
    };
    let Some(orig_type_name) = children.iter().find_map(|c| match c {
        Node::Addrmap {
            inst_name,
            orig_type_name,
            ..
        } if inst_name == name => {
            assert!(orig_type_name.is_some(), "must provide orig_type_name");
            orig_type_name.as_deref()
        }
        _ => None,
    }) else {
        bail!("could not find peripheral with `inst_name` of {name}");
    };

    let node_name = reg_map
        .parent()
        .unwrap()
        .join(format!("{orig_type_name}.json"));
    let node = read_parse(&node_name)?;

    build_peripheral(&node, &top, name, base_addr, Some(token))
}<|MERGE_RESOLUTION|>--- conflicted
+++ resolved
@@ -607,15 +607,8 @@
 
         let inst_name = inst_name.to_upper_camel_case();
         let struct_name: syn::Ident = syn::parse_str(&inst_name).unwrap();
-<<<<<<< HEAD
         let handle_name: syn::Ident = quote::format_ident!("{inst_name}Handle");
-        let debug_name: syn::Ident = quote::format_ident!("{inst_name}Debug");
-=======
-        let handle_name: syn::Ident =
-            syn::parse_str(&format!("{}Handle", inst_name)).unwrap();
-        let view_name: syn::Ident =
-            syn::parse_str(&format!("{}View", inst_name)).unwrap();
->>>>>>> 7584e1d0
+        let view_name: syn::Ident = quote::format_ident!("{inst_name}View");
         let reg_addr = base_addr
             + u32::try_from(*periph_offset).unwrap()
             + u32::try_from(*addr_offset).unwrap();
